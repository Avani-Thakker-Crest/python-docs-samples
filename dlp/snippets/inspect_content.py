--- conflicted
+++ resolved
@@ -984,7 +984,68 @@
 # [END dlp_inspect_image_all_infotypes]
 
 
-<<<<<<< HEAD
+# [START dlp_inspect_image_listed_infotypes]
+def inspect_image_file_listed_infotypes(
+    project: str,
+    filename: str,
+    info_types: List[str],
+    include_quote=True,
+) -> None:
+    """Uses the Data Loss Prevention API to analyze strings in an image for
+    data matching the given infoTypes.
+    Args:
+        project: The Google Cloud project id to use as a parent resource.
+        filename: The path of the image file to inspect.
+        info_types:  A list of strings representing infoTypes to look for.
+            A full list of info type categories can be fetched from the API.
+        include_quote: Boolean for whether to display a matching snippet of
+            the detected information in the results.
+    """
+    # Import the client library
+    import google.cloud.dlp
+
+    # Instantiate a client.
+    dlp = google.cloud.dlp_v2.DlpServiceClient()
+
+    # Prepare info_types by converting the list of strings into a list of
+    # dictionaries.
+    info_types = [{"name": info_type} for info_type in info_types]
+
+    # Construct the configuration dictionary.
+    inspect_config = {
+        "info_types": info_types,
+        "include_quote": include_quote,
+    }
+
+    # Construct the byte_item, containing the image file's byte data.
+    with open(filename, mode="rb") as f:
+        byte_item = {"type_": 'IMAGE', "data": f.read()}
+
+    # Convert the project id into a full resource id.
+    parent = f"projects/{project}"
+
+    # Call the API.
+    response = dlp.inspect_content(
+        request={
+            "parent": parent,
+            "inspect_config": inspect_config,
+            "item": {"byte_item": byte_item},
+        }
+    )
+
+    # Print out the results.
+    if response.result.findings:
+        for finding in response.result.findings:
+            print("Info type: {}".format(finding.info_type.name))
+            if include_quote:
+                print("Quote: {}".format(finding.quote))
+            print("Likelihood: {} \n".format(finding.likelihood))
+    else:
+        print("No findings.")
+
+# [END dlp_inspect_image_listed_infotypes]
+
+
 # [START dlp_inspect_bigquery_with_sampling]
 def inspect_bigquery_table_with_sampling(
     project: str,
@@ -1029,34 +1090,11 @@
     # potentially long-running operations.
     import google.cloud.pubsub
 
-=======
-# [START dlp_inspect_image_listed_infotypes]
-def inspect_image_file_listed_infotypes(
-    project: str,
-    filename: str,
-    info_types: List[str],
-    include_quote=True,
-) -> None:
-    """Uses the Data Loss Prevention API to analyze strings in an image for
-    data matching the given infoTypes.
-    Args:
-        project: The Google Cloud project id to use as a parent resource.
-        filename: The path of the image file to inspect.
-        info_types:  A list of strings representing infoTypes to look for.
-            A full list of info type categories can be fetched from the API.
-        include_quote: Boolean for whether to display a matching snippet of
-            the detected information in the results.
-    """
-    # Import the client library
-    import google.cloud.dlp
-
->>>>>>> 233508a6
     # Instantiate a client.
     dlp = google.cloud.dlp_v2.DlpServiceClient()
 
     # Prepare info_types by converting the list of strings into a list of
     # dictionaries.
-<<<<<<< HEAD
     if not info_types:
         info_types = ["FIRST_NAME", "LAST_NAME", "EMAIL_ADDRESS"]
     info_types = [{"name": info_type} for info_type in info_types]
@@ -1158,43 +1196,6 @@
         )
 
 # [END dlp_inspect_bigquery_with_sampling]
-=======
-    info_types = [{"name": info_type} for info_type in info_types]
-
-    # Construct the configuration dictionary.
-    inspect_config = {
-        "info_types": info_types,
-        "include_quote": include_quote,
-    }
-
-    # Construct the byte_item, containing the image file's byte data.
-    with open(filename, mode="rb") as f:
-        byte_item = {"type_": 'IMAGE', "data": f.read()}
-
-    # Convert the project id into a full resource id.
-    parent = f"projects/{project}"
-
-    # Call the API.
-    response = dlp.inspect_content(
-        request={
-            "parent": parent,
-            "inspect_config": inspect_config,
-            "item": {"byte_item": byte_item},
-        }
-    )
-
-    # Print out the results.
-    if response.result.findings:
-        for finding in response.result.findings:
-            print("Info type: {}".format(finding.info_type.name))
-            if include_quote:
-                print("Quote: {}".format(finding.quote))
-            print("Likelihood: {} \n".format(finding.likelihood))
-    else:
-        print("No findings.")
-
-# [END dlp_inspect_image_listed_infotypes]
->>>>>>> 233508a6
 
 
 if __name__ == "__main__":
@@ -1817,7 +1818,6 @@
             max_findings=args.max_findings,
             timeout=args.timeout,
         )
-<<<<<<< HEAD
     elif args.content == "bigquery_with_sampling":
         inspect_bigquery_table_with_sampling(
             args.project,
@@ -1832,8 +1832,6 @@
             timeout=args.timeout,
         )
 
-=======
->>>>>>> 233508a6
     elif args.content == "image_all_infotypes":
         inspect_image_file_all_infotypes(
             args.project,
