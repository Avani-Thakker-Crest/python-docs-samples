# Copyright 2023 Google LLC
#
# Licensed under the Apache License, Version 2.0 (the 'License');
# you may not use this file except in compliance with the License.
# You may obtain a copy of the License at
#
#     http://www.apache.org/licenses/LICENSE-2.0
#
# Unless required by applicable law or agreed to in writing, software
# distributed under the License is distributed on an 'AS IS' BASIS,
# WITHOUT WARRANTIES OR CONDITIONS OF ANY KIND, either express or implied.
# See the License for the specific language governing permissions and
# limitations under the License.

import os
import shutil
import tempfile
from typing import Iterator, TextIO

import google.cloud.dlp_v2
import pytest

import deid

HARMFUL_STRING = "My SSN is 372819127"
HARMLESS_STRING = "My favorite color is blue"
GCLOUD_PROJECT = os.getenv("GOOGLE_CLOUD_PROJECT")
UNWRAPPED_KEY = "YWJjZGVmZ2hpamtsbW5vcA=="
WRAPPED_KEY = (
    "CiQAz0hX4+go8fJwn80Fr8pVImwx+tmZdqU7JL+7TN/S5JxBU9gSSQDhFHpFVy"
    "uzJps0YH9ls480mU+JLG7jI/0lL04i6XJRWqmI6gUSZRUtECYcLH5gXK4SXHlL"
    "rotx7Chxz/4z7SIpXFOBY61z0/U="
)
KEY_NAME = (
    f"projects/{GCLOUD_PROJECT}/locations/global/keyRings/"
    "dlp-test/cryptoKeys/dlp-test"
)
SURROGATE_TYPE = "SSN_TOKEN"
CSV_FILE = os.path.join(os.path.dirname(__file__), "resources/dates.csv")
DATE_SHIFTED_AMOUNT = 30
DATE_FIELDS = ["birth_date", "register_date"]
CSV_CONTEXT_FIELD = "name"
TABLE_DATA = {
    "header": ["age", "patient", "happiness_score"],
    "rows": [
        ["101", "Charles Dickens", "95"],
        ["22", "Jane Austen", "21"],
        ["90", "Mark Twain", "75"]
    ]
}


@pytest.fixture(scope="module")
def tempdir() -> Iterator[TextIO]:
    tempdir = tempfile.mkdtemp()
    yield tempdir
    shutil.rmtree(tempdir)


def test_deidentify_with_mask(capsys: pytest.CaptureFixture) -> None:
    deid.deidentify_with_mask(
        GCLOUD_PROJECT, HARMFUL_STRING, ["US_SOCIAL_SECURITY_NUMBER"]
    )

    out, _ = capsys.readouterr()
    assert "My SSN is *********" in out


def test_deidentify_with_mask_ignore_insensitive_data(capsys: pytest.CaptureFixture) -> None:
    deid.deidentify_with_mask(
        GCLOUD_PROJECT, HARMLESS_STRING, ["US_SOCIAL_SECURITY_NUMBER"]
    )

    out, _ = capsys.readouterr()
    assert HARMLESS_STRING in out


def test_deidentify_with_mask_masking_character_specified(capsys: pytest.CaptureFixture) -> None:
    deid.deidentify_with_mask(
        GCLOUD_PROJECT,
        HARMFUL_STRING,
        ["US_SOCIAL_SECURITY_NUMBER"],
        masking_character="#",
    )

    out, _ = capsys.readouterr()
    assert "My SSN is #########" in out


def test_deidentify_with_mask_masking_number_specified(capsys: pytest.CaptureFixture) -> None:
    deid.deidentify_with_mask(
        GCLOUD_PROJECT,
        HARMFUL_STRING,
        ["US_SOCIAL_SECURITY_NUMBER"],
        number_to_mask=7,
    )

    out, _ = capsys.readouterr()
    assert "My SSN is *******27" in out


def test_deidentify_with_redact(capsys: pytest.CaptureFixture) -> None:
    deid.deidentify_with_redact(
        GCLOUD_PROJECT, HARMFUL_STRING + "!", ["US_SOCIAL_SECURITY_NUMBER"]
    )
    out, _ = capsys.readouterr()
    assert "My SSN is !" in out


def test_deidentify_with_replace(capsys: pytest.CaptureFixture) -> None:
    deid.deidentify_with_replace(
        GCLOUD_PROJECT,
        HARMFUL_STRING,
        ["US_SOCIAL_SECURITY_NUMBER"],
        replacement_str="REPLACEMENT_STR",
    )

    out, _ = capsys.readouterr()
    assert "My SSN is REPLACEMENT_STR" in out


def test_deidentify_with_fpe(capsys: pytest.CaptureFixture) -> None:
    deid.deidentify_with_fpe(
        GCLOUD_PROJECT,
        HARMFUL_STRING,
        ["US_SOCIAL_SECURITY_NUMBER"],
        alphabet=google.cloud.dlp_v2.CharsToIgnore.CommonCharsToIgnore.NUMERIC,
        wrapped_key=WRAPPED_KEY,
        key_name=KEY_NAME,
    )

    out, _ = capsys.readouterr()
    assert "My SSN is" in out
    assert "372819127" not in out


def test_deidentify_with_deterministic(capsys: pytest.CaptureFixture) -> None:
    deid.deidentify_with_deterministic(
        GCLOUD_PROJECT,
        HARMFUL_STRING,
        ["US_SOCIAL_SECURITY_NUMBER"],
        surrogate_type=SURROGATE_TYPE,
        key_name=KEY_NAME,
        wrapped_key=WRAPPED_KEY,
    )

    out, _ = capsys.readouterr()
    assert "My SSN is" in out
    assert "372819127" not in out


def test_deidentify_with_fpe_uses_surrogate_info_types(capsys: pytest.CaptureFixture) -> None:
    deid.deidentify_with_fpe(
        GCLOUD_PROJECT,
        HARMFUL_STRING,
        ["US_SOCIAL_SECURITY_NUMBER"],
        alphabet=google.cloud.dlp_v2.CharsToIgnore.CommonCharsToIgnore.NUMERIC,
        wrapped_key=WRAPPED_KEY,
        key_name=KEY_NAME,
        surrogate_type=SURROGATE_TYPE,
    )

    out, _ = capsys.readouterr()
    assert "My SSN is SSN_TOKEN" in out
    assert "372819127" not in out


def test_deidentify_with_fpe_ignores_insensitive_data(capsys: pytest.CaptureFixture) -> None:
    deid.deidentify_with_fpe(
        GCLOUD_PROJECT,
        HARMLESS_STRING,
        ["US_SOCIAL_SECURITY_NUMBER"],
        alphabet=google.cloud.dlp_v2.CharsToIgnore.CommonCharsToIgnore.NUMERIC,
        wrapped_key=WRAPPED_KEY,
        key_name=KEY_NAME,
    )

    out, _ = capsys.readouterr()
    assert HARMLESS_STRING in out


def test_deidentify_with_date_shift(tempdir: TextIO, capsys: pytest.CaptureFixture) -> None:
    output_filepath = os.path.join(tempdir, "dates-shifted.csv")

    deid.deidentify_with_date_shift(
        GCLOUD_PROJECT,
        input_csv_file=CSV_FILE,
        output_csv_file=output_filepath,
        lower_bound_days=DATE_SHIFTED_AMOUNT,
        upper_bound_days=DATE_SHIFTED_AMOUNT,
        date_fields=DATE_FIELDS,
    )

    out, _ = capsys.readouterr()

    assert "Successful" in out


def test_deidentify_with_date_shift_using_context_field(tempdir: TextIO, capsys: pytest.CaptureFixture) -> None:
    output_filepath = os.path.join(tempdir, "dates-shifted.csv")

    deid.deidentify_with_date_shift(
        GCLOUD_PROJECT,
        input_csv_file=CSV_FILE,
        output_csv_file=output_filepath,
        lower_bound_days=DATE_SHIFTED_AMOUNT,
        upper_bound_days=DATE_SHIFTED_AMOUNT,
        date_fields=DATE_FIELDS,
        context_field_id=CSV_CONTEXT_FIELD,
        wrapped_key=WRAPPED_KEY,
        key_name=KEY_NAME,
    )

    out, _ = capsys.readouterr()

    assert "Successful" in out


def test_reidentify_with_fpe(capsys: pytest.CaptureFixture) -> None:
    labeled_fpe_string = "My SSN is SSN_TOKEN(9):731997681"

    deid.reidentify_with_fpe(
        GCLOUD_PROJECT,
        labeled_fpe_string,
        surrogate_type=SURROGATE_TYPE,
        wrapped_key=WRAPPED_KEY,
        key_name=KEY_NAME,
        alphabet=google.cloud.dlp_v2.CharsToIgnore.CommonCharsToIgnore.NUMERIC,
    )

    out, _ = capsys.readouterr()

    assert "731997681" not in out


def test_reidentify_with_deterministic(capsys: pytest.CaptureFixture) -> None:
    labeled_fpe_string = "My SSN is SSN_TOKEN(36):ATeRUd3WWnAHHFtjtl1bv+CT09FZ7hyqNas="

    deid.reidentify_with_deterministic(
        GCLOUD_PROJECT,
        labeled_fpe_string,
        surrogate_type=SURROGATE_TYPE,
        key_name=KEY_NAME,
        wrapped_key=WRAPPED_KEY,
    )

    out, _ = capsys.readouterr()

    assert "SSN_TOKEN(" not in out


def test_deidentify_free_text_with_fpe_using_surrogate(capsys: pytest.CaptureFixture) -> None:
    labeled_fpe_string = "My phone number is 4359916732"

    deid.deidentify_free_text_with_fpe_using_surrogate(
        GCLOUD_PROJECT,
        labeled_fpe_string,
        info_type="PHONE_NUMBER",
        surrogate_type="PHONE_TOKEN",
        unwrapped_key=UNWRAPPED_KEY,
        alphabet=google.cloud.dlp_v2.CharsToIgnore.CommonCharsToIgnore.NUMERIC,
    )

    out, _ = capsys.readouterr()

    assert "PHONE_TOKEN" in out
    assert "My phone number is" in out
    assert "4359916732" not in out


def test_reidentify_free_text_with_fpe_using_surrogate(capsys: pytest.CaptureFixture) -> None:
    labeled_fpe_string = "My phone number is PHONE_TOKEN(10):9617256398"

    deid.reidentify_free_text_with_fpe_using_surrogate(
        GCLOUD_PROJECT,
        labeled_fpe_string,
        surrogate_type="PHONE_TOKEN",
        unwrapped_key=UNWRAPPED_KEY,
        alphabet=google.cloud.dlp_v2.CharsToIgnore.CommonCharsToIgnore.NUMERIC,
    )

    out, _ = capsys.readouterr()

    assert "PHONE_TOKEN" not in out
    assert "9617256398" not in out
    assert "My phone number is" in out


def test_deidentify_with_replace_infotype(capsys: pytest.CaptureFixture) -> None:
    url_to_redact = "https://cloud.google.com"
    deid.deidentify_with_replace_infotype(
        GCLOUD_PROJECT,
        "My favorite site is " + url_to_redact,
        ["URL"],
    )

    out, _ = capsys.readouterr()

    assert url_to_redact not in out
    assert "My favorite site is [URL]" in out


def test_deidentify_with_simple_word_list(capsys: pytest.CaptureFixture) -> None:
    deid.deidentify_with_simple_word_list(
        GCLOUD_PROJECT,
        "Patient was seen in RM-YELLOW then transferred to rm green.",
        "CUSTOM_ROOM_ID",
        ["RM-GREEN", "RM-YELLOW", "RM-ORANGE"],
    )

    out, _ = capsys.readouterr()

    assert "Patient was seen in [CUSTOM_ROOM_ID] then transferred to [CUSTOM_ROOM_ID]" in out


def test_deidentify_with_simple_word_list_ignores_insensitive_data(capsys: pytest.CaptureFixture) -> None:
    deid.deidentify_with_simple_word_list(
        GCLOUD_PROJECT,
        "Patient was seen in RM-RED then transferred to rm green",
        "CUSTOM_ROOM_ID",
        ["RM-GREEN", "RM-YELLOW", "RM-ORANGE"],
    )

    out, _ = capsys.readouterr()

    assert "Patient was seen in RM-RED then transferred to [CUSTOM_ROOM_ID]" in out


def test_deidentify_with_exception_list(capsys: pytest.CaptureFixture) -> None:
    content_str = "jack@example.org accessed record of user: gary@example.org"
    exception_list = ["jack@example.org", "jill@example.org"]
    deid.deidentify_with_exception_list(
        GCLOUD_PROJECT,
        content_str,
        ["EMAIL_ADDRESS"],
        exception_list
    )

    out, _ = capsys.readouterr()

    assert "gary@example.org" not in out
    assert "jack@example.org accessed record of user: [EMAIL_ADDRESS]" in out


def test_deidentify_table_bucketing(capsys: pytest.CaptureFixture) -> None:
    deid_list = ["happiness_score"]
    bucket_size = 10
    lower_bound = 0
    upper_bound = 100

    deid.deidentify_table_bucketing(
        GCLOUD_PROJECT,
        TABLE_DATA,
        deid_list,
        bucket_size,
        lower_bound,
        upper_bound,
    )

    out, _ = capsys.readouterr()
    assert "string_value: \"90:100\"" in out
    assert "string_value: \"20:30\"" in out
    assert "string_value: \"70:80\"" in out


def test_deidentify_table_condition_replace_with_info_types(capsys: pytest.CaptureFixture) -> None:
    deid_list = ["patient", "factoid"]
    table_data = {"header": ["age", "patient", "happiness_score", "factoid"],
                  "rows": [
                      ["101", "Charles Dickens", "95", "Charles Dickens name was a curse invented by Shakespeare."],
                      ["22", "Jane Austen", "21", "There are 14 kisses in Jane Austen's novels."],
                      ["90", "Mark Twain", "75", "Mark Twain loved cats."]]}

    deid.deidentify_table_condition_replace_with_info_types(
        GCLOUD_PROJECT,
        table_data,
        deid_list,
        ["PERSON_NAME"],
        "age",
        "GREATER_THAN",
        89,
    )

    out, _ = capsys.readouterr()

    assert "string_value: \"Jane Austen\"" in out
    assert "[PERSON_NAME] name was a curse invented by [PERSON_NAME]." in out
    assert "There are 14 kisses in Jane Austen\\\'s novels." in out
    assert "[PERSON_NAME] loved cats." in out


def test_deidentify_table_condition_masking(capsys: pytest.CaptureFixture) -> None:
    deid_list = ["happiness_score"]
    deid.deidentify_table_condition_masking(
        GCLOUD_PROJECT,
        TABLE_DATA,
        deid_list,
        condition_field="age",
        condition_operator="GREATER_THAN",
        condition_value=89,
    )
    out, _ = capsys.readouterr()
    assert "string_value: \"**\"" in out
    assert "string_value: \"21\"" in out


def test_deidentify_table_condition_masking_with_masking_character_specified(capsys: pytest.CaptureFixture) -> None:
    deid_list = ["happiness_score"]
    deid.deidentify_table_condition_masking(
        GCLOUD_PROJECT,
        TABLE_DATA,
        deid_list,
        condition_field="age",
        condition_operator="GREATER_THAN",
        condition_value=89,
        masking_character="#"
    )
    out, _ = capsys.readouterr()
    assert "string_value: \"##\"" in out
    assert "string_value: \"21\"" in out


def test_deidentify_table_replace_with_info_types(capsys: pytest.CaptureFixture) -> None:
    table_data = {
        "header": ["age", "patient", "happiness_score", "factoid"],
        "rows": [
            ["101", "Charles Dickens", "95", "Charles Dickens name was a curse invented by Shakespeare."],
            ["22", "Jane Austen", "21", "There are 14 kisses in Jane Austen's novels."],
            ["90", "Mark Twain", "75", "Mark Twain loved cats."],
        ],
    }

    deid.deidentify_table_replace_with_info_types(
        GCLOUD_PROJECT,
        table_data,
        ["PERSON_NAME"],
        ["patient", "factoid"],
    )

    out, _ = capsys.readouterr()

    assert "string_value: \"[PERSON_NAME]\"" in out
    assert "[PERSON_NAME] name was a curse invented by [PERSON_NAME]." in out
    assert "There are 14 kisses in [PERSON_NAME] novels." in out
    assert "[PERSON_NAME] loved cats." in out


<<<<<<< HEAD
def test_deidentify_table_with_fpe(capsys):
    table_data = {
        "header": ["employee_id", "date", "compensation"],
        "rows": [
            ["11111", "2015", "$10"],
            ["11111", "2016", "$20"],
            ["22222", "2016", "$15"],
        ]
    }

    deid.deidentify_table_with_fpe(
        GCLOUD_PROJECT,
        table_data,
        ["employee_id"],
        alphabet='NUMERIC',
        wrapped_key=WRAPPED_KEY,
        key_name=KEY_NAME,
    )

    out, _ = capsys.readouterr()
    assert "11111" not in out
    assert "22222" not in out
=======
def test_deindentify_with_dictionary_replacement(capsys: pytest.CaptureFixture) -> None:
    deid.deindentify_with_dictionary_replacement(
        GCLOUD_PROJECT,
        "My name is Alicia Abernathy, and my email address is aabernathy@example.com.",
        ["EMAIL_ADDRESS"],
        ["izumi@example.com", "alex@example.com", "tal@example.com"],
    )
    out, _ = capsys.readouterr()
    assert "aabernathy@example.com" not in out
    assert "izumi@example.com" in out or "alex@example.com" in out or "tal@example.com" in out


def test_deidentify_table_suppress_row(capsys: pytest.CaptureFixture) -> None:
    deid.deidentify_table_suppress_row(
        GCLOUD_PROJECT,
        TABLE_DATA,
        "age",
        "GREATER_THAN",
        89
    )

    out, _ = capsys.readouterr()

    assert "string_value: \"Charles Dickens\"" not in out
    assert "string_value: \"Jane Austen\"" in out
    assert "string_value: \"Mark Twain\"" not in out


def test_deidentify_table_with_crypro_hash(capsys: pytest.CaptureFixture) -> None:
    table_data = {
        "header": ["user_id", "comments"],
        "rows": [
            [
                "abby_abernathy@example.org",
                "my email is abby_abernathy@example.org and phone is 858-555-0222",
            ],
            [
                "bert_beauregard@example.org",
                "my email is bert_beauregard@example.org and phone is 858-555-0223",
            ],
            [
                "cathy_crenshaw@example.org",
                "my email is cathy_crenshaw@example.org and phone is 858-555-0224",
            ],
        ],
    }

    deid.deidentify_table_with_crypto_hash(
        GCLOUD_PROJECT,
        table_data,
        ["EMAIL_ADDRESS", "PHONE_NUMBER"],
        "TRANSIENT-CRYPTO-KEY",
    )

    out, _ = capsys.readouterr()

    assert "abby_abernathy@example.org" not in out
    assert "858-555-0222" not in out


def test_deidentify_table_with_multiple_crypto_hash(capsys: pytest.CaptureFixture) -> None:
    table_data = {
        "header": ["user_id", "comments"],
        "rows": [
            [
                "user1@example.org",
                "my email is user1@example.org and phone is 858-333-2222",
            ],
            [
                "abbyabernathy1",
                "my userid is abbyabernathy1 and my email is aabernathy@example.com",
            ],
        ],
    }

    deid.deidentify_table_with_multiple_crypto_hash(
        GCLOUD_PROJECT,
        table_data,
        ["EMAIL_ADDRESS", "PHONE_NUMBER"],
        "TRANSIENT-CRYPTO-KEY-1",
        "TRANSIENT-CRYPTO-KEY-2",
        ["user_id"],
        ["comments"],
    )

    out, _ = capsys.readouterr()

    assert "user1@example.org" not in out
    assert "858-555-0222" not in out
    assert "string_value: \"abbyabernathy1\"" not in out
    assert "my userid is abbyabernathy1" in out
    assert "aabernathy@example.com" not in out
>>>>>>> c0f918bb
<|MERGE_RESOLUTION|>--- conflicted
+++ resolved
@@ -445,30 +445,6 @@
     assert "[PERSON_NAME] loved cats." in out
 
 
-<<<<<<< HEAD
-def test_deidentify_table_with_fpe(capsys):
-    table_data = {
-        "header": ["employee_id", "date", "compensation"],
-        "rows": [
-            ["11111", "2015", "$10"],
-            ["11111", "2016", "$20"],
-            ["22222", "2016", "$15"],
-        ]
-    }
-
-    deid.deidentify_table_with_fpe(
-        GCLOUD_PROJECT,
-        table_data,
-        ["employee_id"],
-        alphabet='NUMERIC',
-        wrapped_key=WRAPPED_KEY,
-        key_name=KEY_NAME,
-    )
-
-    out, _ = capsys.readouterr()
-    assert "11111" not in out
-    assert "22222" not in out
-=======
 def test_deindentify_with_dictionary_replacement(capsys: pytest.CaptureFixture) -> None:
     deid.deindentify_with_dictionary_replacement(
         GCLOUD_PROJECT,
@@ -561,4 +537,27 @@
     assert "string_value: \"abbyabernathy1\"" not in out
     assert "my userid is abbyabernathy1" in out
     assert "aabernathy@example.com" not in out
->>>>>>> c0f918bb
+
+
+def test_deidentify_table_with_fpe(capsys):
+    table_data = {
+        "header": ["employee_id", "date", "compensation"],
+        "rows": [
+            ["11111", "2015", "$10"],
+            ["11111", "2016", "$20"],
+            ["22222", "2016", "$15"],
+        ]
+    }
+
+    deid.deidentify_table_with_fpe(
+        GCLOUD_PROJECT,
+        table_data,
+        ["employee_id"],
+        alphabet='NUMERIC',
+        wrapped_key=WRAPPED_KEY,
+        key_name=KEY_NAME,
+    )
+
+    out, _ = capsys.readouterr()
+    assert "11111" not in out
+    assert "22222" not in out