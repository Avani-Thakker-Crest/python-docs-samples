--- conflicted
+++ resolved
@@ -315,7 +315,84 @@
     assert "jack@example.org accessed record of user: [EMAIL_ADDRESS]" in out
 
 
-<<<<<<< HEAD
+def test_deidentify_table_bucketing(capsys):
+    deid_list = ["happiness_score"]
+    bucket_size = 10
+    lower_bound = 0
+    upper_bound = 100
+
+    deid.deidentify_table_bucketing(
+        GCLOUD_PROJECT,
+        TABLE_DATA,
+        deid_list,
+        bucket_size,
+        lower_bound,
+        upper_bound,
+    )
+
+    out, _ = capsys.readouterr()
+    assert "string_value: \"90:100\"" in out
+    assert "string_value: \"20:30\"" in out
+    assert "string_value: \"70:80\"" in out
+
+
+def test_deidentify_table_condition_replace_with_info_types(capsys):
+    deid_list = ["patient", "factoid"]
+    table_data = {"header": ["age", "patient", "happiness_score", "factoid"],
+                  "rows": [
+                      ["101", "Charles Dickens", "95", "Charles Dickens name was a curse invented by Shakespeare."],
+                      ["22", "Jane Austen", "21", "There are 14 kisses in Jane Austen's novels."],
+                      ["90", "Mark Twain", "75", "Mark Twain loved cats."]]}
+
+    deid.deidentify_table_condition_replace_with_info_types(
+        GCLOUD_PROJECT,
+        table_data,
+        deid_list,
+        ["PERSON_NAME"],
+        "age",
+        "GREATER_THAN",
+        89,
+    )
+
+    out, _ = capsys.readouterr()
+
+    assert "string_value: \"Jane Austen\"" in out
+    assert "[PERSON_NAME] name was a curse invented by [PERSON_NAME]." in out
+    assert "There are 14 kisses in Jane Austen\\\'s novels." in out
+    assert "[PERSON_NAME] loved cats." in out
+
+
+def test_deidentify_table_condition_masking(capsys):
+    deid_list = ["happiness_score"]
+    deid.deidentify_table_condition_masking(
+        GCLOUD_PROJECT,
+        TABLE_DATA,
+        deid_list,
+        condition_field="age",
+        condition_operator="GREATER_THAN",
+        condition_value=89,
+    )
+    out, _ = capsys.readouterr()
+    assert "string_value: \"**\"" in out
+    assert "string_value: \"21\"" in out
+
+
+def test_deidentify_table_condition_masking_with_masking_character_specified(capsys):
+    deid_list = ["happiness_score"]
+    deid.deidentify_table_condition_masking(
+        GCLOUD_PROJECT,
+        TABLE_DATA,
+        deid_list,
+        condition_field="age",
+        condition_operator="GREATER_THAN",
+        condition_value=89,
+        masking_character="#"
+    )
+    out, _ = capsys.readouterr()
+    assert "string_value: \"##\"" in out
+    assert "string_value: \"21\"" in out
+
+
 def test_deidentify_table_replace_with_info_types(capsys):
     table_data = {
         "header": ["age", "patient", "happiness_score", "factoid"],
@@ -331,88 +408,11 @@
         table_data,
         ["PERSON_NAME"],
         ["patient", "factoid"],
-=======
-def test_deidentify_table_bucketing(capsys):
-    deid_list = ["happiness_score"]
-    bucket_size = 10
-    lower_bound = 0
-    upper_bound = 100
-
-    deid.deidentify_table_bucketing(
-        GCLOUD_PROJECT,
-        TABLE_DATA,
-        deid_list,
-        bucket_size,
-        lower_bound,
-        upper_bound,
-    )
-
-    out, _ = capsys.readouterr()
-    assert "string_value: \"90:100\"" in out
-    assert "string_value: \"20:30\"" in out
-    assert "string_value: \"70:80\"" in out
-
-
-def test_deidentify_table_condition_replace_with_info_types(capsys):
-    deid_list = ["patient", "factoid"]
-    table_data = {"header": ["age", "patient", "happiness_score", "factoid"],
-                  "rows": [
-                      ["101", "Charles Dickens", "95", "Charles Dickens name was a curse invented by Shakespeare."],
-                      ["22", "Jane Austen", "21", "There are 14 kisses in Jane Austen's novels."],
-                      ["90", "Mark Twain", "75", "Mark Twain loved cats."]]}
-
-    deid.deidentify_table_condition_replace_with_info_types(
-        GCLOUD_PROJECT,
-        table_data,
-        deid_list,
-        ["PERSON_NAME"],
-        "age",
-        "GREATER_THAN",
-        89,
->>>>>>> b7d8eb4f
-    )
-
-    out, _ = capsys.readouterr()
-
-<<<<<<< HEAD
+    )
+
+    out, _ = capsys.readouterr()
+
     assert "string_value: \"[PERSON_NAME]\"" in out
     assert "[PERSON_NAME] name was a curse invented by [PERSON_NAME]." in out
     assert "There are 14 kisses in [PERSON_NAME] novels." in out
-    assert "[PERSON_NAME] loved cats." in out
-=======
-    assert "string_value: \"Jane Austen\"" in out
-    assert "[PERSON_NAME] name was a curse invented by [PERSON_NAME]." in out
-    assert "There are 14 kisses in Jane Austen\\\'s novels." in out
-    assert "[PERSON_NAME] loved cats." in out
-
-
-def test_deidentify_table_condition_masking(capsys):
-    deid_list = ["happiness_score"]
-    deid.deidentify_table_condition_masking(
-        GCLOUD_PROJECT,
-        TABLE_DATA,
-        deid_list,
-        condition_field="age",
-        condition_operator="GREATER_THAN",
-        condition_value=89,
-    )
-    out, _ = capsys.readouterr()
-    assert "string_value: \"**\"" in out
-    assert "string_value: \"21\"" in out
-
-
-def test_deidentify_table_condition_masking_with_masking_character_specified(capsys):
-    deid_list = ["happiness_score"]
-    deid.deidentify_table_condition_masking(
-        GCLOUD_PROJECT,
-        TABLE_DATA,
-        deid_list,
-        condition_field="age",
-        condition_operator="GREATER_THAN",
-        condition_value=89,
-        masking_character="#"
-    )
-    out, _ = capsys.readouterr()
-    assert "string_value: \"##\"" in out
-    assert "string_value: \"21\"" in out
->>>>>>> b7d8eb4f
+    assert "[PERSON_NAME] loved cats." in out