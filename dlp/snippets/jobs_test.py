--- conflicted
+++ resolved
@@ -144,7 +144,6 @@
 
 
 def test_get_dlp_job(test_job_name, capsys):
-<<<<<<< HEAD
     jobs.list_dlp_jobs(
         GCLOUD_PROJECT,
         job_type="RISK_ANALYSIS_JOB",
@@ -153,8 +152,6 @@
     out, _ = capsys.readouterr()
     assert test_job_name in out
 
-=======
->>>>>>> eb8eea45
     jobs.get_dlp_job(GCLOUD_PROJECT, test_job_name)
 
     out, _ = capsys.readouterr()
