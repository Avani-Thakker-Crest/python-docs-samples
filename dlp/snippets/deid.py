# Copyright 2023 Google LLC
#
# Licensed under the Apache License, Version 2.0 (the "License");
# you may not use this file except in compliance with the License.
# You may obtain a copy of the License at
#
#     http://www.apache.org/licenses/LICENSE-2.0
#
# Unless required by applicable law or agreed to in writing, software
# distributed under the License is distributed on an "AS IS" BASIS,
# WITHOUT WARRANTIES OR CONDITIONS OF ANY KIND, either express or implied.
# See the License for the specific language governing permissions and
# limitations under the License.

"""Uses of the Data Loss Prevention API for deidentifying sensitive data."""

from __future__ import print_function

import argparse


# [START dlp_deidentify_masking]
def deidentify_with_mask(
    project, input_str, info_types, masking_character=None, number_to_mask=0
):
    """Uses the Data Loss Prevention API to deidentify sensitive data in a
    string by masking it with a character.
    Args:
        project: The Google Cloud project id to use as a parent resource.
        input_str: The string to deidentify (will be treated as text).
        masking_character: The character to mask matching sensitive data with.
        number_to_mask: The maximum number of sensitive characters to mask in
            a match. If omitted or set to zero, the API will default to no
            maximum.
    Returns:
        None; the response from the API is printed to the terminal.
    """

    # Import the client library
    import google.cloud.dlp

    # Instantiate a client
    dlp = google.cloud.dlp_v2.DlpServiceClient()

    # Convert the project id into a full resource id.
    parent = f"projects/{project}"

    # Construct inspect configuration dictionary
    inspect_config = {"info_types": [{"name": info_type} for info_type in info_types]}

    # Construct deidentify configuration dictionary
    deidentify_config = {
        "info_type_transformations": {
            "transformations": [
                {
                    "primitive_transformation": {
                        "character_mask_config": {
                            "masking_character": masking_character,
                            "number_to_mask": number_to_mask,
                        }
                    }
                }
            ]
        }
    }

    # Construct item
    item = {"value": input_str}

    # Call the API
    response = dlp.deidentify_content(
        request={
            "parent": parent,
            "deidentify_config": deidentify_config,
            "inspect_config": inspect_config,
            "item": item,
        }
    )

    # Print out the results.
    print(response.item.value)


# [END dlp_deidentify_masking]

# [START dlp_deidentify_redact]
def deidentify_with_redact(
    project,
    input_str,
    info_types,
):
    """Uses the Data Loss Prevention API to deidentify sensitive data in a
    string by redacting matched input values.
    Args:
        project: The Google Cloud project id to use as a parent resource.
        input_str: The string to deidentify (will be treated as text).
        info_types: A list of strings representing info types to look for.
    Returns:
        None; the response from the API is printed to the terminal.
    """
    import google.cloud.dlp

    # Instantiate a client
    dlp = google.cloud.dlp_v2.DlpServiceClient()

    # Convert the project id into a full resource id.
    parent = f"projects/{project}"

    # Construct inspect configuration dictionary
    inspect_config = {"info_types": [{"name": info_type} for info_type in info_types]}

    # Construct deidentify configuration dictionary
    deidentify_config = {
        "info_type_transformations": {
            "transformations": [{"primitive_transformation": {"redact_config": {}}}]
        }
    }

    # Construct item
    item = {"value": input_str}

    # Call the API
    response = dlp.deidentify_content(
        request={
            "parent": parent,
            "deidentify_config": deidentify_config,
            "inspect_config": inspect_config,
            "item": item,
        }
    )

    # Print out the results.
    print(response.item.value)


# [END dlp_deidentify_redact]

# [START dlp_deidentify_replace]
def deidentify_with_replace(
    project,
    input_str,
    info_types,
    replacement_str="REPLACEMENT_STR",
):
    """Uses the Data Loss Prevention API to deidentify sensitive data in a
    string by replacing matched input values with a value you specify.
    Args:
        project: The Google Cloud project id to use as a parent resource.
        input_str: The string to deidentify (will be treated as text).
        info_types: A list of strings representing info types to look for.
        replacement_str: The string to replace all values that match given
            info types.
    Returns:
        None; the response from the API is printed to the terminal.
    """
    import google.cloud.dlp

    # Instantiate a client
    dlp = google.cloud.dlp_v2.DlpServiceClient()

    # Convert the project id into a full resource id.
    parent = f"projects/{project}"

    # Construct inspect configuration dictionary
    inspect_config = {"info_types": [{"name": info_type} for info_type in info_types]}

    # Construct deidentify configuration dictionary
    deidentify_config = {
        "info_type_transformations": {
            "transformations": [
                {
                    "primitive_transformation": {
                        "replace_config": {
                            "new_value": {"string_value": replacement_str}
                        }
                    }
                }
            ]
        }
    }

    # Construct item
    item = {"value": input_str}

    # Call the API
    response = dlp.deidentify_content(
        request={
            "parent": parent,
            "deidentify_config": deidentify_config,
            "inspect_config": inspect_config,
            "item": item,
        }
    )

    # Print out the results.
    print(response.item.value)


# [END dlp_deidentify_replace]

# [START dlp_deidentify_fpe]


def deidentify_with_fpe(
    project,
    input_str,
    info_types,
    alphabet=None,
    surrogate_type=None,
    key_name=None,
    wrapped_key=None,
):
    """Uses the Data Loss Prevention API to deidentify sensitive data in a
    string using Format Preserving Encryption (FPE).
    Args:
        project: The Google Cloud project id to use as a parent resource.
        input_str: The string to deidentify (will be treated as text).
        alphabet: The set of characters to replace sensitive ones with. For
            more information, see https://cloud.google.com/dlp/docs/reference/
            rest/v2beta2/organizations.deidentifyTemplates#ffxcommonnativealphabet
        surrogate_type: The name of the surrogate custom info type to use. Only
            necessary if you want to reverse the deidentification process. Can
            be essentially any arbitrary string, as long as it doesn't appear
            in your dataset otherwise.
        key_name: The name of the Cloud KMS key used to encrypt ('wrap') the
            AES-256 key. Example:
            key_name = 'projects/YOUR_GCLOUD_PROJECT/locations/YOUR_LOCATION/
            keyRings/YOUR_KEYRING_NAME/cryptoKeys/YOUR_KEY_NAME'
        wrapped_key: The encrypted ('wrapped') AES-256 key to use. This key
            should be encrypted using the Cloud KMS key specified by key_name.
    Returns:
        None; the response from the API is printed to the terminal.
    """
    # Import the client library
    import google.cloud.dlp

    # Instantiate a client
    dlp = google.cloud.dlp_v2.DlpServiceClient()

    # Convert the project id into a full resource id.
    parent = f"projects/{project}"

    # The wrapped key is base64-encoded, but the library expects a binary
    # string, so decode it here.
    import base64

    wrapped_key = base64.b64decode(wrapped_key)

    # Construct FPE configuration dictionary
    crypto_replace_ffx_fpe_config = {
        "crypto_key": {
            "kms_wrapped": {"wrapped_key": wrapped_key, "crypto_key_name": key_name}
        },
        "common_alphabet": alphabet,
    }

    # Add surrogate type
    if surrogate_type:
        crypto_replace_ffx_fpe_config["surrogate_info_type"] = {"name": surrogate_type}

    # Construct inspect configuration dictionary
    inspect_config = {"info_types": [{"name": info_type} for info_type in info_types]}

    # Construct deidentify configuration dictionary
    deidentify_config = {
        "info_type_transformations": {
            "transformations": [
                {
                    "primitive_transformation": {
                        "crypto_replace_ffx_fpe_config": crypto_replace_ffx_fpe_config
                    }
                }
            ]
        }
    }

    # Convert string to item
    item = {"value": input_str}

    # Call the API
    response = dlp.deidentify_content(
        request={
            "parent": parent,
            "deidentify_config": deidentify_config,
            "inspect_config": inspect_config,
            "item": item,
        }
    )

    # Print results
    print(response.item.value)


# [END dlp_deidentify_fpe]

# [START dlp_deidentify_deterministic]
def deidentify_with_deterministic(
    project,
    input_str,
    info_types,
    surrogate_type=None,
    key_name=None,
    wrapped_key=None,
):
    """Deidentifies sensitive data in a string using deterministic encryption.
    Args:
        project: The Google Cloud project id to use as a parent resource.
        input_str: The string to deidentify (will be treated as text).
        surrogate_type: The name of the surrogate custom info type to use. Only
            necessary if you want to reverse the deidentification process. Can
            be essentially any arbitrary string, as long as it doesn't appear
            in your dataset otherwise.
        key_name: The name of the Cloud KMS key used to encrypt ('wrap') the
            AES-256 key. Example:
            key_name = 'projects/YOUR_GCLOUD_PROJECT/locations/YOUR_LOCATION/
            keyRings/YOUR_KEYRING_NAME/cryptoKeys/YOUR_KEY_NAME'
        wrapped_key: The encrypted ('wrapped') AES-256 key to use. This key
            should be encrypted using the Cloud KMS key specified by key_name.
    Returns:
        None; the response from the API is printed to the terminal.
    """
    import base64

    # Import the client library
    import google.cloud.dlp

    # Instantiate a client
    dlp = google.cloud.dlp_v2.DlpServiceClient()

    # Convert the project id into a full resource id.
    parent = f"projects/{project}"

    # The wrapped key is base64-encoded, but the library expects a binary
    # string, so decode it here.
    wrapped_key = base64.b64decode(wrapped_key)

    # Construct Deterministic encryption configuration dictionary
    crypto_replace_deterministic_config = {
        "crypto_key": {
            "kms_wrapped": {"wrapped_key": wrapped_key, "crypto_key_name": key_name}
        },
    }

    # Add surrogate type
    if surrogate_type:
        crypto_replace_deterministic_config["surrogate_info_type"] = {
            "name": surrogate_type
        }

    # Construct inspect configuration dictionary
    inspect_config = {"info_types": [{"name": info_type} for info_type in info_types]}

    # Construct deidentify configuration dictionary
    deidentify_config = {
        "info_type_transformations": {
            "transformations": [
                {
                    "primitive_transformation": {
                        "crypto_deterministic_config": crypto_replace_deterministic_config
                    }
                }
            ]
        }
    }

    # Convert string to item
    item = {"value": input_str}

    # Call the API
    response = dlp.deidentify_content(
        request={
            "parent": parent,
            "deidentify_config": deidentify_config,
            "inspect_config": inspect_config,
            "item": item,
        }
    )

    # Print results
    print(response.item.value)


# [END dlp_deidentify_deterministic]


# [START dlp_reidentify_fpe]
def reidentify_with_fpe(
    project,
    input_str,
    alphabet=None,
    surrogate_type=None,
    key_name=None,
    wrapped_key=None,
):
    """Uses the Data Loss Prevention API to reidentify sensitive data in a
    string that was encrypted by Format Preserving Encryption (FPE).
    Args:
        project: The Google Cloud project id to use as a parent resource.
        input_str: The string to deidentify (will be treated as text).
        alphabet: The set of characters to replace sensitive ones with. For
            more information, see https://cloud.google.com/dlp/docs/reference/
            rest/v2beta2/organizations.deidentifyTemplates#ffxcommonnativealphabet
        surrogate_type: The name of the surrogate custom info type to used
            during the encryption process.
        key_name: The name of the Cloud KMS key used to encrypt ('wrap') the
            AES-256 key. Example:
            keyName = 'projects/YOUR_GCLOUD_PROJECT/locations/YOUR_LOCATION/
            keyRings/YOUR_KEYRING_NAME/cryptoKeys/YOUR_KEY_NAME'
        wrapped_key: The encrypted ('wrapped') AES-256 key to use. This key
            should be encrypted using the Cloud KMS key specified by key_name.
    Returns:
        None; the response from the API is printed to the terminal.
    """
    # Import the client library
    import google.cloud.dlp

    # Instantiate a client
    dlp = google.cloud.dlp_v2.DlpServiceClient()

    # Convert the project id into a full resource id.
    parent = f"projects/{project}"

    # The wrapped key is base64-encoded, but the library expects a binary
    # string, so decode it here.
    import base64

    wrapped_key = base64.b64decode(wrapped_key)

    # Construct Deidentify Config
    reidentify_config = {
        "info_type_transformations": {
            "transformations": [
                {
                    "primitive_transformation": {
                        "crypto_replace_ffx_fpe_config": {
                            "crypto_key": {
                                "kms_wrapped": {
                                    "wrapped_key": wrapped_key,
                                    "crypto_key_name": key_name,
                                }
                            },
                            "common_alphabet": alphabet,
                            "surrogate_info_type": {"name": surrogate_type},
                        }
                    }
                }
            ]
        }
    }

    inspect_config = {
        "custom_info_types": [
            {"info_type": {"name": surrogate_type}, "surrogate_type": {}}
        ]
    }

    # Convert string to item
    item = {"value": input_str}

    # Call the API
    response = dlp.reidentify_content(
        request={
            "parent": parent,
            "reidentify_config": reidentify_config,
            "inspect_config": inspect_config,
            "item": item,
        }
    )

    # Print results
    print(response.item.value)


# [END dlp_reidentify_fpe]


# [START dlp_reidentify_deterministic]
def reidentify_with_deterministic(
    project,
    input_str,
    surrogate_type=None,
    key_name=None,
    wrapped_key=None,
):
    """Re-identifies content that was previously de-identified through deterministic encryption.
    Args:
        project: The Google Cloud project ID to use as a parent resource.
        input_str: The string to be re-identified. Provide the entire token. Example:
            EMAIL_ADDRESS_TOKEN(52):AVAx2eIEnIQP5jbNEr2j9wLOAd5m4kpSBR/0jjjGdAOmryzZbE/q
        surrogate_type: The name of the surrogate custom infoType used
            during the encryption process.
        key_name: The name of the Cloud KMS key used to encrypt ("wrap") the
            AES-256 key. Example:
            keyName = 'projects/YOUR_GCLOUD_PROJECT/locations/YOUR_LOCATION/
            keyRings/YOUR_KEYRING_NAME/cryptoKeys/YOUR_KEY_NAME'
        wrapped_key: The encrypted ("wrapped") AES-256 key previously used to encrypt the content.
            This key must have been encrypted using the Cloud KMS key specified by key_name.
    Returns:
        None; the response from the API is printed to the terminal.
    """
    import base64

    # Import the client library
    import google.cloud.dlp

    # Instantiate a client
    dlp = google.cloud.dlp_v2.DlpServiceClient()

    # Convert the project id into a full resource id.
    parent = f"projects/{project}"

    # The wrapped key is base64-encoded, but the library expects a binary
    # string, so decode it here.
    wrapped_key = base64.b64decode(wrapped_key)

    # Construct reidentify Configuration
    reidentify_config = {
        "info_type_transformations": {
            "transformations": [
                {
                    "primitive_transformation": {
                        "crypto_deterministic_config": {
                            "crypto_key": {
                                "kms_wrapped": {
                                    "wrapped_key": wrapped_key,
                                    "crypto_key_name": key_name,
                                }
                            },
                            "surrogate_info_type": {"name": surrogate_type},
                        }
                    }
                }
            ]
        }
    }

    inspect_config = {
        "custom_info_types": [
            {"info_type": {"name": surrogate_type}, "surrogate_type": {}}
        ]
    }

    # Convert string to item
    item = {"value": input_str}

    # Call the API
    response = dlp.reidentify_content(
        request={
            "parent": parent,
            "reidentify_config": reidentify_config,
            "inspect_config": inspect_config,
            "item": item,
        }
    )

    # Print results
    print(response.item.value)


# [END dlp_reidentify_deterministic]


# [START dlp_deidentify_free_text_with_fpe_using_surrogate]
def deidentify_free_text_with_fpe_using_surrogate(
    project,
    input_str,
    alphabet="NUMERIC",
    info_type="PHONE_NUMBER",
    surrogate_type="PHONE_TOKEN",
    unwrapped_key="YWJjZGVmZ2hpamtsbW5vcA==",
):
    """Uses the Data Loss Prevention API to deidentify sensitive data in a
       string using Format Preserving Encryption (FPE).
       The encryption is performed with an unwrapped key.
    Args:
        project: The Google Cloud project id to use as a parent resource.
        input_str: The string to deidentify (will be treated as text).
        alphabet: The set of characters to replace sensitive ones with. For
            more information, see https://cloud.google.com/dlp/docs/reference/
            rest/v2beta2/organizations.deidentifyTemplates#ffxcommonnativealphabet
        info_type: The name of the info type to de-identify
        surrogate_type: The name of the surrogate custom info type to use. Can
            be essentially any arbitrary string, as long as it doesn't appear
            in your dataset otherwise.
        unwrapped_key: The base64-encoded AES-256 key to use.
    Returns:
        None; the response from the API is printed to the terminal.
    """
    # Import the client library
    import google.cloud.dlp

    # Instantiate a client
    dlp = google.cloud.dlp_v2.DlpServiceClient()

    # Convert the project id into a full resource id.
    parent = f"projects/{project}"

    # The unwrapped key is base64-encoded, but the library expects a binary
    # string, so decode it here.
    import base64

    unwrapped_key = base64.b64decode(unwrapped_key)

    # Construct de-identify config
    transformation = {
        "info_types": [{"name": info_type}],
        "primitive_transformation": {
            "crypto_replace_ffx_fpe_config": {
                "crypto_key": {"unwrapped": {"key": unwrapped_key}},
                "common_alphabet": alphabet,
                "surrogate_info_type": {"name": surrogate_type},
            }
        },
    }

    deidentify_config = {
        "info_type_transformations": {"transformations": [transformation]}
    }

    # Construct the inspect config, trying to finding all PII with likelihood
    # higher than UNLIKELY
    inspect_config = {
        "info_types": [{"name": info_type}],
        "min_likelihood": google.cloud.dlp_v2.Likelihood.UNLIKELY,
    }

    # Convert string to item
    item = {"value": input_str}

    # Call the API
    response = dlp.deidentify_content(
        request={
            "parent": parent,
            "deidentify_config": deidentify_config,
            "inspect_config": inspect_config,
            "item": item,
        }
    )

    # Print results
    print(response.item.value)


# [END dlp_deidentify_free_text_with_fpe_using_surrogate]


# [START dlp_reidentify_free_text_with_fpe_using_surrogate]
def reidentify_free_text_with_fpe_using_surrogate(
    project,
    input_str,
    alphabet="NUMERIC",
    surrogate_type="PHONE_TOKEN",
    unwrapped_key="YWJjZGVmZ2hpamtsbW5vcA==",
):
    """Uses the Data Loss Prevention API to reidentify sensitive data in a
    string that was encrypted by Format Preserving Encryption (FPE) with
    surrogate type. The encryption is performed with an unwrapped key.
    Args:
        project: The Google Cloud project id to use as a parent resource.
        input_str: The string to deidentify (will be treated as text).
        alphabet: The set of characters to replace sensitive ones with. For
            more information, see https://cloud.google.com/dlp/docs/reference/
            rest/v2beta2/organizations.deidentifyTemplates#ffxcommonnativealphabet
        surrogate_type: The name of the surrogate custom info type to used
            during the encryption process.
        unwrapped_key: The base64-encoded AES-256 key to use.
    Returns:
        None; the response from the API is printed to the terminal.
    """
    # Import the client library
    import google.cloud.dlp

    # Instantiate a client
    dlp = google.cloud.dlp_v2.DlpServiceClient()

    # Convert the project id into a full resource id.
    parent = f"projects/{project}"

    # The unwrapped key is base64-encoded, but the library expects a binary
    # string, so decode it here.
    import base64

    unwrapped_key = base64.b64decode(unwrapped_key)

    # Construct Deidentify Config
    transformation = {
        "primitive_transformation": {
            "crypto_replace_ffx_fpe_config": {
                "crypto_key": {"unwrapped": {"key": unwrapped_key}},
                "common_alphabet": alphabet,
                "surrogate_info_type": {"name": surrogate_type},
            }
        }
    }

    reidentify_config = {
        "info_type_transformations": {"transformations": [transformation]}
    }

    inspect_config = {
        "custom_info_types": [
            {"info_type": {"name": surrogate_type}, "surrogate_type": {}}
        ]
    }

    # Convert string to item
    item = {"value": input_str}

    # Call the API
    response = dlp.reidentify_content(
        request={
            "parent": parent,
            "reidentify_config": reidentify_config,
            "inspect_config": inspect_config,
            "item": item,
        }
    )

    # Print results
    print(response.item.value)


# [END dlp_reidentify_free_text_with_fpe_using_surrogate]


# [START dlp_deidentify_date_shift]
def deidentify_with_date_shift(
    project,
    input_csv_file=None,
    output_csv_file=None,
    date_fields=None,
    lower_bound_days=None,
    upper_bound_days=None,
    context_field_id=None,
    wrapped_key=None,
    key_name=None,
):
    """Uses the Data Loss Prevention API to deidentify dates in a CSV file by
        pseudorandomly shifting them.
    Args:
        project: The Google Cloud project id to use as a parent resource.
        input_csv_file: The path to the CSV file to deidentify. The first row
            of the file must specify column names, and all other rows must
            contain valid values.
        output_csv_file: The path to save the date-shifted CSV file.
        date_fields: The list of (date) fields in the CSV file to date shift.
            Example: ['birth_date', 'register_date']
        lower_bound_days: The maximum number of days to shift a date backward
        upper_bound_days: The maximum number of days to shift a date forward
        context_field_id: (Optional) The column to determine date shift amount
            based on. If this is not specified, a random shift amount will be
            used for every row. If this is specified, then 'wrappedKey' and
            'keyName' must also be set. Example:
            contextFieldId = [{ 'name': 'user_id' }]
        key_name: (Optional) The name of the Cloud KMS key used to encrypt
            ('wrap') the AES-256 key. Example:
            key_name = 'projects/YOUR_GCLOUD_PROJECT/locations/YOUR_LOCATION/
            keyRings/YOUR_KEYRING_NAME/cryptoKeys/YOUR_KEY_NAME'
        wrapped_key: (Optional) The encrypted ('wrapped') AES-256 key to use.
            This key should be encrypted using the Cloud KMS key specified by
            key_name.
    Returns:
        None; the response from the API is printed to the terminal.
    """
    # Import the client library
    import google.cloud.dlp

    # Instantiate a client
    dlp = google.cloud.dlp_v2.DlpServiceClient()

    # Convert the project id into a full resource id.
    parent = f"projects/{project}"

    # Convert date field list to Protobuf type
    def map_fields(field):
        return {"name": field}

    if date_fields:
        date_fields = map(map_fields, date_fields)
    else:
        date_fields = []

    # Read and parse the CSV file
    import csv
    from datetime import datetime

    f = []
    with open(input_csv_file, "r") as csvfile:
        reader = csv.reader(csvfile)
        for row in reader:
            f.append(row)

    #  Helper function for converting CSV rows to Protobuf types
    def map_headers(header):
        return {"name": header}

    def map_data(value):
        try:
            date = datetime.strptime(value, "%m/%d/%Y")
            return {
                "date_value": {"year": date.year, "month": date.month, "day": date.day}
            }
        except ValueError:
            return {"string_value": value}

    def map_rows(row):
        return {"values": map(map_data, row)}

    # Using the helper functions, convert CSV rows to protobuf-compatible
    # dictionaries.
    csv_headers = map(map_headers, f[0])
    csv_rows = map(map_rows, f[1:])

    # Construct the table dict
    table_item = {"table": {"headers": csv_headers, "rows": csv_rows}}

    # Construct date shift config
    date_shift_config = {
        "lower_bound_days": lower_bound_days,
        "upper_bound_days": upper_bound_days,
    }

    # If using a Cloud KMS key, add it to the date_shift_config.
    # The wrapped key is base64-encoded, but the library expects a binary
    # string, so decode it here.
    if context_field_id and key_name and wrapped_key:
        import base64

        date_shift_config["context"] = {"name": context_field_id}
        date_shift_config["crypto_key"] = {
            "kms_wrapped": {
                "wrapped_key": base64.b64decode(wrapped_key),
                "crypto_key_name": key_name,
            }
        }
    elif context_field_id or key_name or wrapped_key:
        raise ValueError(
            """You must set either ALL or NONE of
        [context_field_id, key_name, wrapped_key]!"""
        )

    # Construct Deidentify Config
    deidentify_config = {
        "record_transformations": {
            "field_transformations": [
                {
                    "fields": date_fields,
                    "primitive_transformation": {
                        "date_shift_config": date_shift_config
                    },
                }
            ]
        }
    }

    # Write to CSV helper methods
    def write_header(header):
        return header.name

    def write_data(data):
        return data.string_value or "%s/%s/%s" % (
            data.date_value.month,
            data.date_value.day,
            data.date_value.year,
        )

    # Call the API
    response = dlp.deidentify_content(
        request={
            "parent": parent,
            "deidentify_config": deidentify_config,
            "item": table_item,
        }
    )

    # Write results to CSV file
    with open(output_csv_file, "w") as csvfile:
        write_file = csv.writer(csvfile, delimiter=",")
        write_file.writerow(map(write_header, response.item.table.headers))
        for row in response.item.table.rows:
            write_file.writerow(map(write_data, row.values))
    # Print status
    print("Successfully saved date-shift output to {}".format(output_csv_file))


# [END dlp_deidentify_date_shift]


# [START dlp_deidentify_replace_infotype]
def deidentify_with_replace_infotype(project, item, info_types):
    """Uses the Data Loss Prevention API to deidentify sensitive data in a
    string by replacing it with the info type.
    Args:
        project: The Google Cloud project id to use as a parent resource.
        item: The string to deidentify (will be treated as text).
        info_types: A list of strings representing info types to look for.
            A full list of info type categories can be fetched from the API.
    Returns:
        None; the response from the API is printed to the terminal.
    """

    # Import the client library
    import google.cloud.dlp

    # Instantiate a client
    dlp = google.cloud.dlp_v2.DlpServiceClient()

    # Convert the project id into a full resource id.
    parent = f"projects/{project}"

    # Construct inspect configuration dictionary
    inspect_config = {"info_types": [{"name": info_type} for info_type in info_types]}

    # Construct deidentify configuration dictionary
    deidentify_config = {
        "info_type_transformations": {
            "transformations": [
                {"primitive_transformation": {"replace_with_info_type_config": {}}}
            ]
        }
    }

    # Call the API
    response = dlp.deidentify_content(
        request={
            "parent": parent,
            "deidentify_config": deidentify_config,
            "inspect_config": inspect_config,
            "item": {"value": item},
        }
    )

    # Print out the results.
    print(response.item.value)


# [END dlp_deidentify_replace_infotype]


# [START dlp_deidentify_simple_word_list]
def deidentify_with_simple_word_list(
    project: str,
    input_str: str,
    custom_info_type_name: str,
    word_list: list,
) -> None:
    """Uses the Data Loss Prevention API to de-identify sensitive data in a
      string by matching against custom word list.

    Args:
        project: The Google Cloud project id to use as a parent resource.
        input_str: The string to deidentify (will be treated as text).
<<<<<<< HEAD
        custom_info_type_name:The name of the custom info type to use.
=======
        custom_info_type_name: The name of the custom info type to use.
>>>>>>> 04ea35e2
        word_list: The list of strings to match against.
    """

    # Import the client library
    import google.cloud.dlp

    # Instantiate a client.
    dlp = google.cloud.dlp_v2.DlpServiceClient()

    # Prepare custom_info_types by parsing word lists
    word_list = {"words": word_list}
    custom_info_types = [
        {
            "info_type": {"name": custom_info_type_name},
            "dictionary": {"word_list": word_list}
        }
    ]

    # Construct the configuration dictionary
    inspect_config = {
        "custom_info_types": custom_info_types,
    }

    # Construct deidentify configuration dictionary
    deidentify_config = {
        "info_type_transformations": {
            "transformations": [
                {
                    "primitive_transformation": {"replace_with_info_type_config": {}}
                }
            ]
        }
    }

    # Construct the `item`.
    item = {"value": input_str}

    # Convert the project id into a full resource id.
    parent = f"projects/{project}"

    # Call the API
    response = dlp.deidentify_content(
        request={
            "parent": parent,
            "deidentify_config": deidentify_config,
            "inspect_config": inspect_config,
            "item": item,
        }
    )

    print(f"De-identified Content: {response.item.value}")


# [END dlp_deidentify_simple_word_list]


# [START dlp_deidentify_exception_list]
def deidentify_with_exception_list(
    project,
    content_string,
    info_types,
    exception_list
):
    """Uses the Data Loss Prevention API to de-identify sensitive data in a
      string but ignore matches against custom list.

    Args:
        project: The Google Cloud project id to use as a parent resource.
        content_string: The string to deidentify (will be treated as text).
        info_types: A list of strings representing info types to look for.
            A full list of info type categories can be fetched from the API.
        exception_list: The list of strings to ignore matches on.

    Returns:
          None; the response from the API is printed to the terminal.
    """
    # Import the client library
    import google.cloud.dlp

    # Instantiate a client
    dlp = google.cloud.dlp_v2.DlpServiceClient()

    # Construct a list of infoTypes for DLP to locate in `content_string`. See
    # https://cloud.google.com/dlp/docs/concepts-infotypes for more information
    # about supported infoTypes.

    info_types = [{"name": info_type} for info_type in info_types]

    # Construct a rule set that will only match on info_type
    # if the matched text is not in the exception list.
    rule_set = [
        {
            "info_types": info_types,
            "rules": [
                {
                    "exclusion_rule": {
                        "dictionary": {"word_list": {"words": exception_list}},
                        "matching_type": google.cloud.dlp_v2.MatchingType.MATCHING_TYPE_FULL_MATCH,
                    }
                }
            ],
        }
    ]

    # Construct the configuration dictionary
    inspect_config = {
        "info_types": info_types,
        "rule_set": rule_set,
    }

    # Construct deidentify configuration dictionary
    deidentify_config = {
        "info_type_transformations": {
            "transformations": [
                {"primitive_transformation": {"replace_with_info_type_config": {}}}
            ]
        }
    }

    # Construct the `item`.
    item = {"value": content_string}

    # Convert the project id into a full resource id.
    parent = f"projects/{project}"

    # Call the API
    response = dlp.deidentify_content(
        request={
            "parent": parent,
            "deidentify_config": deidentify_config,
            "inspect_config": inspect_config,
            "item": item,
        }
    )

    # Print out the results.
    print(response.item.value)


# [END dlp_deidentify_exception_list]


# [START dlp_deidentify_table_bucketing]
def deidentify_table_bucketing(
    project,
    table_data,
    deid_content_list,
    bucket_size,
    bucketing_lower_bound,
    bucketing_upper_bound
):
    """Uses the Data Loss Prevention API to de-identify sensitive data in a
    table by replacing them with fixed size bucket ranges.
    Args:
        project: The Google Cloud project id to use as a parent resource.
        table_data: Json string representing table data.
        deid_content_list: A list of fields in table to de-identify.
        bucket_size: Size of each bucket for fixed sized bucketing
            (except for minimum and maximum buckets). So if ``bucketing_lower_bound`` = 10,
            ``bucketing_upper_bound`` = 89, and ``bucket_size`` = 10, then the
            following buckets would be used: -10, 10-20, 20-30, 30-40,
            40-50, 50-60, 60-70, 70-80, 80-89, 89+.
       bucketing_lower_bound: Lower bound value of buckets.
       bucketing_upper_bound:  Upper bound value of buckets.

    Returns:
       De-identified table is returned;
       the response from the API is also printed to the terminal.

    Example:
    table_data = {
       "header":[
           "email",
           "phone number",
           "age"
       ],
       "rows":[
           [
               "robertfrost@xyz.com",
               "4232342345"
               "35"
           ],
           [
               "johndoe@pqr.com",
               "4253458383"
               "68"
           ]
       ]
    }

    >> $ python deid.py deid_table_bucketing \
        '{"header": ["email", "phone number", "age"],
        "rows": [["robertfrost@xyz.com", "4232342345", "35"],
        ["johndoe@pqr.com", "4253458383", "68"]]}' \
        ["age"] 10 0 100
        >>  '{"header": ["email", "phone number", "age"],
            "rows": [["robertfrost@xyz.com", "4232342345", "30:40"],
            ["johndoe@pqr.com", "4253458383", "60:70"]]}'
    """

    # Import the client library
    import google.cloud.dlp

    # Instantiate a client.
    dlp = google.cloud.dlp_v2.DlpServiceClient()

    # Convert the project id into a full resource id.
    parent = f"projects/{project}"

    # Construct the `table`. For more details on the table schema, please see
    # https://cloud.google.com/dlp/docs/reference/rest/v2/ContentItem#Table
    headers = [{"name": val} for val in table_data["header"]]
    rows = []
    for row in table_data["rows"]:
        rows.append({"values": [{"string_value": cell_val} for cell_val in row]})

    table = {"headers": headers, "rows": rows}

    # Construct the `item`.
    item = {"table": table}

    # Construct fixed sized bucketing configuration
    fixed_size_bucketing_config = {
        "bucket_size": bucket_size,
        "lower_bound": {"integer_value": bucketing_lower_bound},
        "upper_bound": {"integer_value": bucketing_upper_bound}
    }

    # Specify fields to be de-identified
    deid_content_list = [{"name": _i} for _i in deid_content_list]

    # Construct Deidentify Config
    deidentify_config = {
        "record_transformations": {
            "field_transformations": [
                {
                    "fields": deid_content_list,
                    "primitive_transformation": {
                        "fixed_size_bucketing_config": fixed_size_bucketing_config
                    }
                }
            ]
        }
    }

    # Call the API.
    response = dlp.deidentify_content(request={
        "parent": parent,
        "deidentify_config": deidentify_config,
        "item": item
    })

    # Print the results.
    print("Table after de-identification: {}".format(response.item.table))

    # Return the response.
    return response.item.table

# [END dlp_deidentify_table_bucketing]


# [START dlp_deidentify_table_condition_infotypes]
def deidentify_table_condition_replace_with_info_types(
    project,
    table_data,
    deid_content_list,
    info_types,
    condition_field=None,
    condition_operator=None,
    condition_value=None
):
    """Uses the Data Loss Prevention API to de-identify sensitive data in a
    table by replacing them with info-types based on a condition.
    Args:
       project: The Google Cloud project id to use as a parent resource.
       table_data: Json string representing table data.
       deid_content_list: A list of fields in table to de-identify.
       info_types: A list of strings representing info types to look for.
           A full list of info categories and types is available from the API.
           Examples include "FIRST_NAME", "LAST_NAME", "EMAIL_ADDRESS". '
       condition_field: A table field within the record this condition is evaluated against.
       condition_operator: Operator used to compare the field or infoType to the value. One of:
           RELATIONAL_OPERATOR_UNSPECIFIED, EQUAL_TO, NOT_EQUAL_TO, GREATER_THAN, LESS_THAN, GREATER_THAN_OR_EQUALS,
           LESS_THAN_OR_EQUALS, EXISTS.
       condition_value: Value to compare against. [Mandatory, except for ``EXISTS`` tests.].

    Returns:
       De-identified table is returned;
       the response from the API is also printed to the terminal.

    Example:
    table_data = {
       "header":[
           "email",
           "phone number"
           "age"
       ],
       "rows":[
           [
               "robertfrost@xyz.com",
               "4232342345"
               "45"
           ],
           [
               "johndoe@pqr.com",
               "4253458383"
               "63"
           ]
       ]
    }

    >> $ python deid.py deid_table_condition_replace \
    '{"header": ["email", "phone number", "age"],
    "rows": [["robertfrost@xyz.com", "4232342345", "45"],
    ["johndoe@pqr.com", "4253458383", "63"]]}' ["email"] \
    ["EMAIL_ADDRESS"] "age" "GREATER_THAN" 50
    >> '{"header": ["email", "phone number", "age"],
        "rows": [["robertfrost@xyz.com", "4232342345", "45"],
        ["[EMAIL_ADDRESS]", "4253458383", "63"]]}'
    """

    # Import the client library
    import google.cloud.dlp

    # Instantiate a client.
    dlp = google.cloud.dlp_v2.DlpServiceClient()

    # Construct the `table`. For more details on the table schema, please see
    # https://cloud.google.com/dlp/docs/reference/rest/v2/ContentItem#Table
    headers = [{"name": val} for val in table_data["header"]]
    rows = []
    for row in table_data["rows"]:
        rows.append({"values": [{"string_value": cell_val} for cell_val in row]})

    table = {"headers": headers, "rows": rows}

    # Construct the item
    item = {"table": table}

    # Specify fields to be de-identified
    deid_field_list = [{"name": _i} for _i in deid_content_list]

    # Construct inspect configuration dictionary
    inspect_config = {"info_types": [{"name": info_type} for info_type in info_types]}

    # Construct condition list
    condition = [
        {
            "field": {"name": condition_field},
            "operator": condition_operator,
            "value": {"integer_value": condition_value}
        }
    ]

    # Construct deidentify configuration dictionary
    deidentify_config = {
        "record_transformations": {
            "field_transformations": [
                {
                    "info_type_transformations": {
                        "transformations": [
                            {
                                "primitive_transformation": {"replace_with_info_type_config": {}}
                            }
                        ]
                    },
                    "fields": deid_field_list,
                    "condition": {
                        "expressions": {
                            "conditions": {"conditions": condition}
                        }
                    }
                }
            ]
        }
    }

    # Convert the project id into a full resource id.
    parent = f"projects/{project}"

    # Call the API.
    response = dlp.deidentify_content(
        request={
            "parent": parent,
            "deidentify_config": deidentify_config,
            "item": item,
            "inspect_config": inspect_config
        })

    print("Table after de-identification: {}".format(response.item.table))

    return response.item.table

# [END dlp_deidentify_table_condition_infotypes]


# [START dlp_deidentify_table_condition_masking]
def deidentify_table_condition_masking(
    project,
    table_data,
    deid_content_list,
    condition_field=None,
    condition_operator=None,
    condition_value=None,
    masking_character=None
):
    """ Uses the Data Loss Prevention API to de-identify sensitive data in a
      table by masking them based on a condition.

    Args:
        project: The Google Cloud project id to use as a parent resource.
        table_data: Json string representing table data.
        deid_content_list: A list of fields in table to de-identify.
        condition_field: A table Field within the record this condition is evaluated against.
        condition_operator: Operator used to compare the field or infoType to the value. One of:
            RELATIONAL_OPERATOR_UNSPECIFIED, EQUAL_TO, NOT_EQUAL_TO, GREATER_THAN, LESS_THAN, GREATER_THAN_OR_EQUALS,
            LESS_THAN_OR_EQUALS, EXISTS.
        condition_value: Value to compare against. [Mandatory, except for ``EXISTS`` tests.].
        masking_character: The character to mask matching sensitive data with.

    Returns:
        De-identified table is returned;
        the response from the API is also printed to the terminal.

    Example:
    table_data = {
        "header":[
            "email",
            "phone number",
            "age",
            "happiness_score"
        ],
        "rows":[
            [
                "robertfrost@xyz.com",
                "4232342345",
                "35",
                "21"
            ],
            [
                "johndoe@pqr.com",
                "4253458383",
                "64",
                "34"
            ]
        ]
    }

    >> $ python deid.py deid_table_condition_mask \
    '{"header": ["email", "phone number", "age", "happiness_score"],
    "rows": [["robertfrost@xyz.com", "4232342345", "35", "21"],
    ["johndoe@pqr.com", "4253458383", "64", "34"]]}' \
    ["happiness_score"] "age" "GREATER_THAN" 50
    >> '{"header": ["email", "phone number", "age", "happiness_score"],
        "rows": [["robertfrost@xyz.com", "4232342345", "35", "21"],
        ["johndoe@pqr.com", "4253458383", "64", "**"]]}'
    """

    # Import the client library
    import google.cloud.dlp

    # Instantiate a client.
    dlp = google.cloud.dlp_v2.DlpServiceClient()

    # Construct the `table`. For more details on the table schema, please see
    # https://cloud.google.com/dlp/docs/reference/rest/v2/ContentItem#Table
    headers = [{"name": val} for val in table_data["header"]]
    rows = []
    for row in table_data["rows"]:
        rows.append({"values": [{"string_value": cell_val} for cell_val in row]})

    table = {"headers": headers, "rows": rows}

    # Construct the `item`
    item = {"table": table}

    # Specify fields to be de-identified
    deid_content_list = [{"name": _i} for _i in deid_content_list]

    # Construct condition list
    condition = [
        {
            "field": {"name": condition_field},
            "operator": condition_operator,
            "value": {"integer_value": condition_value}
        }
    ]

    # Construct deidentify configuration dictionary
    deidentify_config = {
        "record_transformations": {
            "field_transformations": [
                {
                    "primitive_transformation": {
                        "character_mask_config": {
                            "masking_character": masking_character
                        }
                    },
                    "fields": deid_content_list,
                    "condition": {
                        "expressions": {
                            "conditions": {"conditions": condition}
                        }
                    }
                }
            ]
        }
    }

    # Convert the project id into a full resource id.
    parent = f"projects/{project}"

    # Call the API.
    response = dlp.deidentify_content(
        request={
            "parent": parent,
            "deidentify_config": deidentify_config,
            "item": item
        })

    # Print the result
    print("Table after de-identification: {}".format(response.item.table))

    # Return the response
    return response.item.table

# [END dlp_deidentify_table_condition_masking]


if __name__ == "__main__":
    parser = argparse.ArgumentParser(description=__doc__)
    subparsers = parser.add_subparsers(
        dest="content", help="Select how to submit content to the API."
    )
    subparsers.required = True

    mask_parser = subparsers.add_parser(
        "deid_mask",
        help="Deidentify sensitive data in a string by masking it with a " "character.",
    )
    mask_parser.add_argument(
        "--info_types",
        nargs="+",
        help="Strings representing info types to look for. A full list of "
        "info categories and types is available from the API. Examples "
        'include "FIRST_NAME", "LAST_NAME", "EMAIL_ADDRESS". '
        "If unspecified, the three above examples will be used.",
        default=["FIRST_NAME", "LAST_NAME", "EMAIL_ADDRESS"],
    )
    mask_parser.add_argument(
        "project",
        help="The Google Cloud project id to use as a parent resource.",
    )
    mask_parser.add_argument("item", help="The string to deidentify.")
    mask_parser.add_argument(
        "-n",
        "--number_to_mask",
        type=int,
        default=0,
        help="The maximum number of sensitive characters to mask in a match. "
        "If omitted the request or set to 0, the API will mask any mathcing "
        "characters.",
    )
    mask_parser.add_argument(
        "-m",
        "--masking_character",
        help="The character to mask matching sensitive data with.",
    )

    replace_parser = subparsers.add_parser(
        "deid_replace",
        help="Deidentify sensitive data in a string by replacing it with "
        "another string.",
    )
    replace_parser.add_argument(
        "--info_types",
        nargs="+",
        help="Strings representing info types to look for. A full list of "
        "info categories and types is available from the API. Examples "
        'include "FIRST_NAME", "LAST_NAME", "EMAIL_ADDRESS". '
        "If unspecified, the three above examples will be used.",
        default=["FIRST_NAME", "LAST_NAME", "EMAIL_ADDRESS"],
    )
    replace_parser.add_argument(
        "project",
        help="The Google Cloud project id to use as a parent resource.",
    )
    replace_parser.add_argument("item", help="The string to deidentify.")
    replace_parser.add_argument(
        "replacement_str", help="The string to " "replace all matched values with."
    )

    fpe_parser = subparsers.add_parser(
        "deid_fpe",
        help="Deidentify sensitive data in a string using Format Preserving "
        "Encryption (FPE).",
    )
    fpe_parser.add_argument(
        "--info_types",
        action="append",
        help="Strings representing info types to look for. A full list of "
        "info categories and types is available from the API. Examples "
        'include "FIRST_NAME", "LAST_NAME", "EMAIL_ADDRESS". '
        "If unspecified, the three above examples will be used.",
        default=["FIRST_NAME", "LAST_NAME", "EMAIL_ADDRESS"],
    )
    fpe_parser.add_argument(
        "project",
        help="The Google Cloud project id to use as a parent resource.",
    )
    fpe_parser.add_argument(
        "item",
        help="The string to deidentify. " "Example: string = 'My SSN is 372819127'",
    )
    fpe_parser.add_argument(
        "key_name",
        help="The name of the Cloud KMS key used to encrypt ('wrap') the "
        "AES-256 key. Example: "
        "key_name = 'projects/YOUR_GCLOUD_PROJECT/locations/YOUR_LOCATION/"
        "keyRings/YOUR_KEYRING_NAME/cryptoKeys/YOUR_KEY_NAME'",
    )
    fpe_parser.add_argument(
        "wrapped_key",
        help="The encrypted ('wrapped') AES-256 key to use. This key should "
        "be encrypted using the Cloud KMS key specified by key_name.",
    )
    fpe_parser.add_argument(
        "-a",
        "--alphabet",
        default="ALPHA_NUMERIC",
        help="The set of characters to replace sensitive ones with. Commonly "
        'used subsets of the alphabet include "NUMERIC", "HEXADECIMAL", '
        '"UPPER_CASE_ALPHA_NUMERIC", "ALPHA_NUMERIC", '
        '"FFX_COMMON_NATIVE_ALPHABET_UNSPECIFIED"',
    )
    fpe_parser.add_argument(
        "-s",
        "--surrogate_type",
        help="The name of the surrogate custom info type to use. Only "
        "necessary if you want to reverse the deidentification process. Can "
        "be essentially any arbitrary string, as long as it doesn't appear "
        "in your dataset otherwise.",
    )

    reid_parser = subparsers.add_parser(
        "reid_fpe",
        help="Reidentify sensitive data in a string using Format Preserving "
        "Encryption (FPE).",
    )
    reid_parser.add_argument(
        "project",
        help="The Google Cloud project id to use as a parent resource.",
    )
    reid_parser.add_argument(
        "item",
        help="The string to deidentify. " "Example: string = 'My SSN is 372819127'",
    )
    reid_parser.add_argument(
        "surrogate_type",
        help="The name of the surrogate custom info type to use. Only "
        "necessary if you want to reverse the deidentification process. Can "
        "be essentially any arbitrary string, as long as it doesn't appear "
        "in your dataset otherwise.",
    )
    reid_parser.add_argument(
        "key_name",
        help="The name of the Cloud KMS key used to encrypt ('wrap') the "
        "AES-256 key. Example: "
        "key_name = 'projects/YOUR_GCLOUD_PROJECT/locations/YOUR_LOCATION/"
        "keyRings/YOUR_KEYRING_NAME/cryptoKeys/YOUR_KEY_NAME'",
    )
    reid_parser.add_argument(
        "wrapped_key",
        help="The encrypted ('wrapped') AES-256 key to use. This key should "
        "be encrypted using the Cloud KMS key specified by key_name.",
    )
    reid_parser.add_argument(
        "-a",
        "--alphabet",
        default="ALPHA_NUMERIC",
        help="The set of characters to replace sensitive ones with. Commonly "
        'used subsets of the alphabet include "NUMERIC", "HEXADECIMAL", '
        '"UPPER_CASE_ALPHA_NUMERIC", "ALPHA_NUMERIC", '
        '"FFX_COMMON_NATIVE_ALPHABET_UNSPECIFIED"',
    )

    date_shift_parser = subparsers.add_parser(
        "deid_date_shift",
        help="Deidentify dates in a CSV file by pseudorandomly shifting them.",
    )
    date_shift_parser.add_argument(
        "project",
        help="The Google Cloud project id to use as a parent resource.",
    )
    date_shift_parser.add_argument(
        "input_csv_file",
        help="The path to the CSV file to deidentify. The first row of the "
        "file must specify column names, and all other rows must contain "
        "valid values.",
    )
    date_shift_parser.add_argument(
        "output_csv_file", help="The path to save the date-shifted CSV file."
    )
    date_shift_parser.add_argument(
        "lower_bound_days",
        type=int,
        help="The maximum number of days to shift a date backward",
    )
    date_shift_parser.add_argument(
        "upper_bound_days",
        type=int,
        help="The maximum number of days to shift a date forward",
    )
    date_shift_parser.add_argument(
        "date_fields",
        nargs="+",
        help="The list of date fields in the CSV file to date shift. Example: "
        "['birth_date', 'register_date']",
    )
    date_shift_parser.add_argument(
        "--context_field_id",
        help="(Optional) The column to determine date shift amount based on. "
        "If this is not specified, a random shift amount will be used for "
        "every row. If this is specified, then 'wrappedKey' and 'keyName' "
        "must also be set.",
    )
    date_shift_parser.add_argument(
        "--key_name",
        help="(Optional) The name of the Cloud KMS key used to encrypt "
        "('wrap') the AES-256 key. Example: "
        "key_name = 'projects/YOUR_GCLOUD_PROJECT/locations/YOUR_LOCATION/"
        "keyRings/YOUR_KEYRING_NAME/cryptoKeys/YOUR_KEY_NAME'",
    )
    date_shift_parser.add_argument(
        "--wrapped_key",
        help="(Optional) The encrypted ('wrapped') AES-256 key to use. This "
        "key should be encrypted using the Cloud KMS key specified by"
        "key_name.",
    )

    replace_with_infotype_parser = subparsers.add_parser(
        "replace_with_infotype",
        help="Deidentify sensitive data in a string by replacing it with the "
        "info type of the data.",
    )
    replace_with_infotype_parser.add_argument(
        "--info_types",
        action="append",
        help="Strings representing info types to look for. A full list of "
        "info categories and types is available from the API. Examples "
        'include "FIRST_NAME", "LAST_NAME", "EMAIL_ADDRESS". '
        "If unspecified, the three above examples will be used.",
        default=["FIRST_NAME", "LAST_NAME", "EMAIL_ADDRESS"],
    )
    replace_with_infotype_parser.add_argument(
        "project",
        help="The Google Cloud project id to use as a parent resource.",
    )
    replace_with_infotype_parser.add_argument(
        "item",
        help="The string to deidentify."
        "Example: 'My credit card is 4242 4242 4242 4242'",
    )

    deid_word_list_parser = subparsers.add_parser(
        "deid_simple_word_list",
        help="Deidentify sensitive data in a string against a custom simple word list"
    )
    deid_word_list_parser.add_argument(
        "project",
        help="The Google Cloud project id to use as a parent resource.",
    )
    deid_word_list_parser.add_argument(
        "input_str",
        help="The string to deidentify.",
    )
    deid_word_list_parser.add_argument(
        "custom_info_type_name",
        help="The name of the custom info type to use.",
    )
    deid_word_list_parser.add_argument(
        "word_list",
        help="The list of strings to match against.",
    )

    deid_exception_list_parser = subparsers.add_parser(
        "deid_exception_list",
        help="De-identify sensitive data in a string , ignore matches against a custom word list"
    )
    deid_exception_list_parser.add_argument(
        "project",
        help="The Google Cloud project id to use as a parent resource.",
    )
    deid_exception_list_parser.add_argument(
        "content_string",
        help="The string to de-identify.",
    )
    deid_exception_list_parser.add_argument(
        "--info_types",
        nargs="+",
        help="Strings representing info types to look for. A full list of "
        "info categories and types is available from the API. Examples "
        'include "FIRST_NAME", "LAST_NAME", "EMAIL_ADDRESS". '
    )
    deid_exception_list_parser.add_argument(
        "exception_list",
        help="The list of strings to ignore matches against.",
    )

    table_bucketing_parser = subparsers.add_parser(
        "deid_table_bucketing",
        help="De-identify sensitive data in a table by replacing "
             "them with fixed size bucket ranges.",
    )
    table_bucketing_parser.add_argument(
        "--project",
        help="The Google Cloud project id to use as a parent resource.",
    )
    table_bucketing_parser.add_argument(
        "--table_data",
        help="Json string representing table data",
    )
    table_bucketing_parser.add_argument(
        "--deid_content_list",
        help="A list of fields in table to de-identify."
    )
    table_bucketing_parser.add_argument(
        "--bucket_size",
        help="Size of each bucket for fixed sized bucketing.",
    )
    table_bucketing_parser.add_argument(
        "--bucketing_lower_bound",
        help="Lower bound value of buckets.",
    )
    table_bucketing_parser.add_argument(
        "--bucketing_upper_bound",
        help="Upper bound value of buckets.",
    )

    table_condition_replace_parser = subparsers.add_parser(
        "deid_table_condition_replace",
        help="De-identify sensitive data in a table by replacing "
        "them with info-types based on a condition.",
    )
    table_condition_replace_parser.add_argument(
        "project",
        help="The Google Cloud project id to use as a parent resource.",
    )
    table_condition_replace_parser.add_argument(
        "table_data",
        help="Json string representing table data",
    )
    table_condition_replace_parser.add_argument(
        "deid_content_list",
        help="A list of fields in table to de-identify."
    )
    table_condition_replace_parser.add_argument(
        "--info_types",
        nargs="+",
        help="Strings representing info types to look for. A full list of "
        "info categories and types is available from the API. Examples "
        'include "FIRST_NAME", "LAST_NAME", "EMAIL_ADDRESS". ',
    )
    table_condition_replace_parser.add_argument(
        "--condition_field",
        help="A table Field within the record this condition is evaluated "
        "against.",
    )
    table_condition_replace_parser.add_argument(
        "--condition_operator",
        help="Operator used to compare the field or infoType to the value. "
        "One of: RELATIONAL_OPERATOR_UNSPECIFIED, EQUAL_TO, NOT_EQUAL_TO, "
        "GREATER_THAN, LESS_THAN, GREATER_THAN_OR_EQUALS, LESS_THAN_OR_EQUALS, "
        "EXISTS.",
    )
    table_condition_replace_parser.add_argument(
        "--condition_value",
        help="Value to compare against. [Mandatory, except for ``EXISTS`` tests.].",
    )

    table_condition_mask_parser = subparsers.add_parser(
        "deid_table_condition_mask",
        help="De-identify sensitive data in a table by masking"
        "them based on a condition.",
    )
    table_condition_mask_parser.add_argument(
        "project",
        help="The Google Cloud project id to use as a parent resource.",
    )
    table_condition_mask_parser.add_argument(
        "table_data",
        help="Json string representing table data",
    )
    table_condition_mask_parser.add_argument(
        "deid_content_list",
        help="A list of fields in table to de-identify."
    )
    table_condition_mask_parser.add_argument(
        "--condition_field",
        help="A table Field within the record this condition is evaluated "
        "against.",
    )
    table_condition_mask_parser.add_argument(
        "--condition_operator",
        help="Operator used to compare the field or infoType to the value. "
        "One of: RELATIONAL_OPERATOR_UNSPECIFIED, EQUAL_TO, NOT_EQUAL_TO, "
        "GREATER_THAN, LESS_THAN, GREATER_THAN_OR_EQUALS, LESS_THAN_OR_EQUALS, "
        "EXISTS.",
    )
    table_condition_mask_parser.add_argument(
        "--condition_value",
        help="Value to compare against. [Mandatory, except for ``EXISTS`` tests.].",
    )
    table_condition_mask_parser.add_argument(
        "-m",
        "--masking_character",
        help="The character to mask matching sensitive data with.",
    )

    args = parser.parse_args()

    if args.content == "deid_mask":
        deidentify_with_mask(
            args.project,
            args.item,
            args.info_types,
            masking_character=args.masking_character,
            number_to_mask=args.number_to_mask,
        )
    elif args.content == "deid_replace":
        deidentify_with_replace(
            args.project,
            args.item,
            args.info_types,
            replacement_str=args.replacement_str,
        )
    elif args.content == "deid_fpe":
        deidentify_with_fpe(
            args.project,
            args.item,
            args.info_types,
            alphabet=args.alphabet,
            wrapped_key=args.wrapped_key,
            key_name=args.key_name,
            surrogate_type=args.surrogate_type,
        )
    elif args.content == "reid_fpe":
        reidentify_with_fpe(
            args.project,
            args.item,
            surrogate_type=args.surrogate_type,
            wrapped_key=args.wrapped_key,
            key_name=args.key_name,
            alphabet=args.alphabet,
        )
    elif args.content == "deid_date_shift":
        deidentify_with_date_shift(
            args.project,
            input_csv_file=args.input_csv_file,
            output_csv_file=args.output_csv_file,
            lower_bound_days=args.lower_bound_days,
            upper_bound_days=args.upper_bound_days,
            date_fields=args.date_fields,
            context_field_id=args.context_field_id,
            wrapped_key=args.wrapped_key,
            key_name=args.key_name,
        )
    elif args.content == "replace_with_infotype":
        deidentify_with_replace_infotype(
            args.project,
            item=args.item,
            info_types=args.info_types,
        )
    elif args.content == "deid_simple_word_list":
        deidentify_with_simple_word_list(
            args.project,
            args.input_str,
            args.custom_info_type_name,
            args.word_list,
        )
    elif args.content == "deid_exception_list":
        deidentify_with_exception_list(
            args.project,
            args.content_string,
            args.info_types,
            args.exception_list,
        )
    elif args.content == "deid_table_bucketing":
        deidentify_table_bucketing(
            args.project,
            args.table_data,
            args.deid_content_list,
            args.bucket_size,
            args.bucketing_lower_bound,
            args.bucketing_upper_bound,
        )
    elif args.content == "deid_table_condition_replace":
        deidentify_table_condition_replace_with_info_types(
            args.project,
            args.table_data,
            args.deid_content_list,
            args.info_types,
            condition_field=args.condition_field,
            condition_operator=args.condition_operator,
            condition_value=args.condition_value
        )
    elif args.content == "deid_table_condition_mask":
        deidentify_table_condition_masking(
            args.project,
            args.table_data,
            args.deid_content_list,
            condition_field=args.condition_field,
            condition_operator=args.condition_operator,
            condition_value=args.condition_value,
            masking_character=args.masking_character
        )<|MERGE_RESOLUTION|>--- conflicted
+++ resolved
@@ -942,7 +942,7 @@
     project: str,
     input_str: str,
     custom_info_type_name: str,
-    word_list: list,
+    word_list: list[str],
 ) -> None:
     """Uses the Data Loss Prevention API to de-identify sensitive data in a
       string by matching against custom word list.
@@ -950,11 +950,7 @@
     Args:
         project: The Google Cloud project id to use as a parent resource.
         input_str: The string to deidentify (will be treated as text).
-<<<<<<< HEAD
-        custom_info_type_name:The name of the custom info type to use.
-=======
         custom_info_type_name: The name of the custom info type to use.
->>>>>>> 04ea35e2
         word_list: The list of strings to match against.
     """
 
