--- conflicted
+++ resolved
@@ -1383,215 +1383,8 @@
         }
     }
 
-<<<<<<< HEAD
     # Construct the `item`
     item = {"value": input_str}
-=======
-    # Call the API.
-    response = dlp.deidentify_content(
-        request={"parent": parent, "deidentify_config": deidentify_config, "item": item}
-    )
-
-    # Print the results.
-    print(f"Table after de-identification: {response.item.table}")
-
-    # Return the response.
-    return response.item.table
-
-
-# [END dlp_deidentify_table_bucketing]
-
-
-# [START dlp_deidentify_table_primitive_bucketing]
-import google.cloud.dlp  # noqa: F811, E402, I100
-
-
-def deidentify_table_primitive_bucketing(
-    project: str,
-) -> None:
-    """Uses the Data Loss Prevention API to de-identify sensitive data in
-    a table by replacing them with generalized bucket labels.
-    Args:
-        project: The Google Cloud project id to use as a parent resource.
-    """
-
-    # Instantiate a client.
-    dlp = google.cloud.dlp_v2.DlpServiceClient()
-
-    # Convert the project id into a full resource id.
-    parent = f"projects/{project}"
-
-    # Dictionary representing table to de-identify.
-    # The table can also be taken as input to the function.
-    table_to_deid = {
-        "header": ["age", "patient", "happiness_score"],
-        "rows": [
-            ["101", "Charles Dickens", "95"],
-            ["22", "Jane Austen", "21"],
-            ["90", "Mark Twain", "75"],
-        ],
-    }
-
-    # Construct the `table`. For more details on the table schema, please see
-    # https://cloud.google.com/dlp/docs/reference/rest/v2/ContentItem#Table
-    headers = [{"name": val} for val in table_to_deid["header"]]
-    rows = []
-    for row in table_to_deid["rows"]:
-        rows.append({"values": [{"string_value": cell_val} for cell_val in row]})
-
-    table = {"headers": headers, "rows": rows}
-
-    # Construct the `item` for table to de-identify.
-    item = {"table": table}
-
-    # Construct generalised bucket configuration.
-    buckets_config = [
-        {
-            "min_": {"integer_value": 0},
-            "max_": {"integer_value": 25},
-            "replacement_value": {"string_value": "Low"},
-        },
-        {
-            "min_": {"integer_value": 25},
-            "max_": {"integer_value": 75},
-            "replacement_value": {"string_value": "Medium"},
-        },
-        {
-            "min_": {"integer_value": 75},
-            "max_": {"integer_value": 100},
-            "replacement_value": {"string_value": "High"},
-        },
-    ]
-
-    # Construct de-identify configuration that groups values in a table field and replace those with bucket labels.
-    deidentify_config = {
-        "record_transformations": {
-            "field_transformations": [
-                {
-                    "fields": [{"name": "happiness_score"}],
-                    "primitive_transformation": {
-                        "bucketing_config": {"buckets": buckets_config}
-                    },
-                }
-            ]
-        }
-    }
-
-    # Call the API to deidentify table data through primitive bucketing.
-    response = dlp.deidentify_content(
-        request={
-            "parent": parent,
-            "deidentify_config": deidentify_config,
-            "item": item,
-        }
-    )
-
-    # Print the results.
-    print("Table after de-identification: {}".format(response.item.table))
-
-
-# [END dlp_deidentify_table_primitive_bucketing]
-
-
-# [START dlp_deidentify_table_condition_infotypes]
-from typing import Dict, List, Union  # noqa: F811, E402, I100
-
-import google.cloud.dlp  # noqa: F811, E402
-from google.cloud.dlp_v2 import types  # noqa: F811, E402
-
-
-def deidentify_table_condition_replace_with_info_types(
-    project: str,
-    table_data: Dict[str, Union[List[str], List[List[str]]]],
-    deid_content_list: List[str],
-    info_types: List[str],
-    condition_field: str = None,
-    condition_operator: str = None,
-    condition_value: int = None,
-) -> types.dlp.Table:
-    """Uses the Data Loss Prevention API to de-identify sensitive data in a
-    table by replacing them with info-types based on a condition.
-    Args:
-       project: The Google Cloud project id to use as a parent resource.
-       table_data: Json string representing table data.
-       deid_content_list: A list of fields in table to de-identify.
-       info_types: A list of strings representing info types to look for.
-           A full list of info categories and types is available from the API.
-           Examples include "FIRST_NAME", "LAST_NAME", "EMAIL_ADDRESS". '
-       condition_field: A table field within the record this condition is evaluated against.
-       condition_operator: Operator used to compare the field or infoType to the value. One of:
-           RELATIONAL_OPERATOR_UNSPECIFIED, EQUAL_TO, NOT_EQUAL_TO, GREATER_THAN, LESS_THAN, GREATER_THAN_OR_EQUALS,
-           LESS_THAN_OR_EQUALS, EXISTS.
-       condition_value: Value to compare against. [Mandatory, except for ``EXISTS`` tests.].
-
-    Returns:
-       De-identified table is returned;
-       the response from the API is also printed to the terminal.
-
-    Example:
-    >> $ python deid.py deid_table_condition_replace \
-    '{"header": ["email", "phone number", "age"],
-    "rows": [["robertfrost@example.com", "4232342345", "45"],
-    ["johndoe@example.com", "4253458383", "63"]]}' ["email"] \
-    ["EMAIL_ADDRESS"] "age" "GREATER_THAN" 50
-    >> '{"header": ["email", "phone number", "age"],
-        "rows": [["robertfrost@example.com", "4232342345", "45"],
-        ["[EMAIL_ADDRESS]", "4253458383", "63"]]}'
-    """
-
-    # Instantiate a client.
-    dlp = google.cloud.dlp_v2.DlpServiceClient()
-
-    # Construct the `table`. For more details on the table schema, please see
-    # https://cloud.google.com/dlp/docs/reference/rest/v2/ContentItem#Table
-    headers = [{"name": val} for val in table_data["header"]]
-    rows = []
-    for row in table_data["rows"]:
-        rows.append({"values": [{"string_value": cell_val} for cell_val in row]})
-
-    table = {"headers": headers, "rows": rows}
-
-    # Construct the item
-    item = {"table": table}
-
-    # Specify fields to be de-identified
-    deid_field_list = [{"name": _i} for _i in deid_content_list]
-
-    # Construct inspect configuration dictionary
-    inspect_config = {"info_types": [{"name": info_type} for info_type in info_types]}
-
-    # Construct condition list
-    condition = [
-        {
-            "field": {"name": condition_field},
-            "operator": condition_operator,
-            "value": {"integer_value": condition_value},
-        }
-    ]
-
-    # Construct deidentify configuration dictionary
-    deidentify_config = {
-        "record_transformations": {
-            "field_transformations": [
-                {
-                    "info_type_transformations": {
-                        "transformations": [
-                            {
-                                "primitive_transformation": {
-                                    "replace_with_info_type_config": {}
-                                }
-                            }
-                        ]
-                    },
-                    "fields": deid_field_list,
-                    "condition": {
-                        "expressions": {"conditions": {"conditions": condition}}
-                    },
-                }
-            ]
-        }
-    }
->>>>>>> 30c71f23
 
     # Convert the project id into a full resource id.
     parent = f"projects/{project}"
@@ -1726,32 +1519,6 @@
         "necessary if you want to reverse the deidentification process. Can "
         "be essentially any arbitrary string, as long as it doesn't appear "
         "in your dataset otherwise.",
-    )
-
-    reid_basic_parser = subparsers.add_parser(
-        "reid_text_fpe",
-        help="Re-identify sensitive data in a string using Format Preserving "
-             "Encryption (FPE).",
-    )
-    reid_basic_parser.add_argument(
-        "project",
-        help="The Google Cloud project id to use as a parent resource.",
-    )
-    reid_basic_parser.add_argument(
-        "item",
-        help="The string to re-identify. " "Example: string = 'My SSN is 372819127'",
-    )
-    reid_basic_parser.add_argument(
-        "key_name",
-        help="The name of the Cloud KMS key used to encrypt ('wrap') the "
-        "AES-256 key. Example: "
-        "key_name = 'projects/YOUR_GCLOUD_PROJECT/locations/YOUR_LOCATION/"
-        "keyRings/YOUR_KEYRING_NAME/cryptoKeys/YOUR_KEY_NAME'",
-    )
-    reid_basic_parser.add_argument(
-        "wrapped_key",
-        help="The encrypted ('wrapped') AES-256 key to use. This key should "
-        "be encrypted using the Cloud KMS key specified by key_name.",
     )
 
     reid_parser = subparsers.add_parser(
