--- conflicted
+++ resolved
@@ -127,11 +127,10 @@
   to:
   - GoogleCloudPlatform/dee-observability
 - labels:
-<<<<<<< HEAD
   - 'api: texttospeech'
   to:
   - GoogleCloudPlatform/dee-platform-ops
-=======
+- labels:
   - 'api: kms'
   - 'api: cloudkms'
   to: 
@@ -140,7 +139,6 @@
   - 'api: vision'
   to:
   - GoogleCloudPlatform/python-samples-reviewers
->>>>>>> 9057bd78
 
 assign_prs_by:
 - labels:
