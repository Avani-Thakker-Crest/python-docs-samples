# Copyright 2021 Google LLC
#
# Licensed under the Apache License, Version 2.0 (the "License");
# you may not use this file except in compliance with the License.
# You may obtain a copy of the License at
#
#      http://www.apache.org/licenses/LICENSE-2.0
#
# Unless required by applicable law or agreed to in writing, software
# distributed under the License is distributed on an "AS IS" BASIS,
# WITHOUT WARRANTIES OR CONDITIONS OF ANY KIND, either express or implied.
# See the License for the specific language governing permissions and
# limitations under the License.

assign_issues_by:
- labels:
  - 'api: appengine'
  - 'api: eventarc'
  - 'api: functions'
  - 'api: run'
  to:
  - GoogleCloudPlatform/aap-dpes
- labels:
  - 'api: auth'
  to:
  - arithmetic1728
- labels:
  - 'api: bigquery'
  to:
  - shollyman
- labels:
  - 'api: billingbudgets'
  - 'api: cloudbilling'
  to:
  - GoogleCloudPlatform/billing-samples-maintainers
- labels:
  - 'api: cloudbuild'
  to:
  - GoogleCloudPlatform/torus-dpe
- labels:
  - 'api: cloudsql'
  to:
  - GoogleCloudPlatform/infra-db-dpes
- labels:
  - 'api: composer'
  to:
  - leahecole
  - rachael-ds
  - rafalbiegacz
- labels:
  - 'api: compute'
  to:
  - m-strzelczyk
- labels:
  - 'api: container'
  to:
  - GoogleCloudPlatform/dee-platform-ops
- labels:
  - 'api: datascienceonramp'
  to:
  - leahecole
  - bradmiro
- labels:
  - 'api: dataflow'
  to:
  - davidcavazos
- labels:
  - 'api: datastore'
  - 'api: firestore'
  to:
  - GoogleCloudPlatform/cloud-native-db-dpes
- labels:
  - 'api: healthcare'
  to:
  - noerog
- labels:
  - 'api: iot'
  - 'api: cloudiot'
  to:
  - GoogleCloudPlatform/api-iot
- labels:
  - 'api: ml'
  to:
  - ivanmkc
- labels:
  - 'api: notebooks'
  to:
  - alixhami
- labels:
  - 'api: people-and-planet-ai'
  to:
  - davidcavazos
- labels:
  - 'api: pubsub'
  - 'api: pubsublite'
  to:
  - anguillanneuf
- labels:
  - 'api: spanner'
  to:
  - GoogleCloudPlatform/api-spanner-python
- labels:
  - 'api: storage'
  to:
  - GoogleCloudPlatform/cloud-storage-dpes
- labels:
  - 'api: cloudtrace'
  - 'api: trace'
  to:
  - ymotongpoo
- labels:
  - 'api: translate'
  to:
  - nicain
- labels:
<<<<<<< HEAD
  - 'api: datalabeling'
  to:
  - GoogleCloudPlatform/python-samples-reviewers
  - ivanmkc
  
=======
  - 'api: monitoring'
  to: 
  - GoogleCloudPlatform/dee-observability

>>>>>>> b47c6417
assign_prs_by:
- labels:
  - 'api: auth'
  to:
  - arithmetic1728
- labels:
  - 'api: bigtable'
  - 'api: datastore'
  - 'api: firestore'
  to:
  - GoogleCloudPlatform/cloud-native-db-dpes
- labels:
  - 'api: cloudiot'
  - 'api: iot'
  to:
  - GoogleCloudPlatform/api-iot


assign_issues:
  - GoogleCloudPlatform/python-samples-owners

assign_prs:
  - GoogleCloudPlatform/python-samples-owners<|MERGE_RESOLUTION|>--- conflicted
+++ resolved
@@ -113,18 +113,15 @@
   to:
   - nicain
 - labels:
-<<<<<<< HEAD
   - 'api: datalabeling'
   to:
   - GoogleCloudPlatform/python-samples-reviewers
-  - ivanmkc
-  
-=======
+  - ivanmkc  
+- labels:
   - 'api: monitoring'
   to: 
   - GoogleCloudPlatform/dee-observability
 
->>>>>>> b47c6417
 assign_prs_by:
 - labels:
   - 'api: auth'
