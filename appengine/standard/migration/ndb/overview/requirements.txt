# Newer versions of rsa module are incompatible with Python 2.7
rsa==4.5; python_version < '3'
googleapis_common_protos
google-cloud-ndb
<<<<<<< HEAD
flask==1.1.4
=======
flask==2.0.0
>>>>>>> ec859e66
<|MERGE_RESOLUTION|>--- conflicted
+++ resolved
@@ -1,9 +1,6 @@
 # Newer versions of rsa module are incompatible with Python 2.7
-rsa==4.5; python_version < '3'
+rsa==4.5; python_version < '3.0'
 googleapis_common_protos
 google-cloud-ndb
-<<<<<<< HEAD
-flask==1.1.4
-=======
-flask==2.0.0
->>>>>>> ec859e66
+Flask==2.0.0; python_version > '3.0'
+Flask==1.1.4; python_version < '3.0'