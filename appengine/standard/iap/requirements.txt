<<<<<<< HEAD
Flask==1.1.4
=======
Flask==2.0.0
>>>>>>> ec859e66
<|MERGE_RESOLUTION|>--- conflicted
+++ resolved
@@ -1,5 +1,2 @@
-<<<<<<< HEAD
-Flask==1.1.4
-=======
-Flask==2.0.0
->>>>>>> ec859e66
+Flask==2.0.0; python_version > '3.0'
+Flask==1.1.4; python_version < '3.0'